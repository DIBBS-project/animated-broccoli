--- conflicted
+++ resolved
@@ -91,16 +91,11 @@
     def show(self, req, id):
         """ Returns server details by server id """
         try:
-<<<<<<< HEAD
             LOG.debug(_("***SHOW"))
-            instance = self.compute_api.routing_get(req.environ['nova.context'], id)
-            LOG.debug(_("***SHOW OUT %s" % instance))
-            return _translate_detail_keys(instance)
-=======
             instance = self.compute_api.get(req.environ['nova.context'], id)
             builder = servers_views.get_view_builder(req)
+            LOG.debug(_("***SHOW OUT %s" % instance))
             return builder.build(instance, is_detail=True)
->>>>>>> 6980263b
         except exception.NotFound:
             return faults.Fault(exc.HTTPNotFound())
 
