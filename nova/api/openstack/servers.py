--- conflicted
+++ resolved
@@ -183,11 +183,9 @@
             self.helper._validate_server_name(name)
             update_dict['display_name'] = name.strip()
 
-<<<<<<< HEAD
         if 'description' in body['server']:
             description = body['server']['description']
             update_dict['display_description'] = description.strip()
-=======
         if 'accessIPv4' in body['server']:
             access_ipv4 = body['server']['accessIPv4']
             update_dict['access_ip_v4'] = access_ipv4.strip()
@@ -195,7 +193,6 @@
         if 'accessIPv6' in body['server']:
             access_ipv6 = body['server']['accessIPv6']
             update_dict['access_ip_v6'] = access_ipv6.strip()
->>>>>>> c2fb9485
 
         try:
             self.compute_api.update(ctxt, id, **update_dict)
