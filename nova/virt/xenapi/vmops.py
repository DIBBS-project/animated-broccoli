# vim: tabstop=4 shiftwidth=4 softtabstop=4

# Copyright (c) 2010 Citrix Systems, Inc.
# Copyright 2010 OpenStack LLC.
#
#    Licensed under the Apache License, Version 2.0 (the "License"); you may
#    not use this file except in compliance with the License. You may obtain
#    a copy of the License at
#
#         http://www.apache.org/licenses/LICENSE-2.0
#
#    Unless required by applicable law or agreed to in writing, software
#    distributed under the License is distributed on an "AS IS" BASIS, WITHOUT
#    WARRANTIES OR CONDITIONS OF ANY KIND, either express or implied. See the
#    License for the specific language governing permissions and limitations
#    under the License.

"""
Management class for VM-related functions (spawn, reboot, etc).
"""

import json
import M2Crypto
import os
import subprocess
import tempfile
import uuid

from nova import db
from nova import context
from nova import log as logging
from nova import exception
from nova import utils

from nova.auth.manager import AuthManager
from nova.compute import power_state
from nova.virt.xenapi.network_utils import NetworkHelper
from nova.virt.xenapi.vm_utils import VMHelper
from nova.virt.xenapi.vm_utils import ImageType

XenAPI = None
LOG = logging.getLogger("nova.virt.xenapi.vmops")


class VMOps(object):
    """
    Management class for VM-related tasks
    """
    def __init__(self, session):
        self.XenAPI = session.get_imported_xenapi()
        self._session = session
        VMHelper.XenAPI = self.XenAPI

    def list_instances(self):
        """List VM instances"""
        vms = []
        for vm in self._session.get_xenapi().VM.get_all():
            rec = self._session.get_xenapi().VM.get_record(vm)
            if not rec["is_a_template"] and not rec["is_control_domain"]:
                vms.append(rec["name_label"])
        return vms

    def spawn(self, instance):
        """Create VM instance"""
        vm = VMHelper.lookup(self._session, instance.name)
        if vm is not None:
            raise exception.Duplicate(_('Attempted to create'
            ' non-unique name %s') % instance.name)

        #ensure enough free memory is available
        if not VMHelper.ensure_free_mem(self._session, instance):
                name = instance['name']
                LOG.exception(_('instance %(name)s: not enough free memory')
                              % locals())
                db.instance_set_state(context.get_admin_context(),
                                      instance['id'],
                                      power_state.SHUTDOWN)
                return

        user = AuthManager().get_user(instance.user_id)
        project = AuthManager().get_project(instance.project_id)

        #if kernel is not present we must download a raw disk
        if instance.kernel_id:
            disk_image_type = ImageType.DISK
        else:
            disk_image_type = ImageType.DISK_RAW
        vdi_uuid = VMHelper.fetch_image(self._session, instance.id,
            instance.image_id, user, project, disk_image_type)
        vdi_ref = self._session.call_xenapi('VDI.get_by_uuid', vdi_uuid)
        #Have a look at the VDI and see if it has a PV kernel
        pv_kernel = False
        if not instance.kernel_id:
            pv_kernel = VMHelper.lookup_image(self._session, instance.id,
                                              vdi_ref)
        kernel = None
        if instance.kernel_id:
            kernel = VMHelper.fetch_image(self._session, instance.id,
                instance.kernel_id, user, project, ImageType.KERNEL_RAMDISK)
        ramdisk = None
        if instance.ramdisk_id:
            ramdisk = VMHelper.fetch_image(self._session, instance.id,
                instance.ramdisk_id, user, project, ImageType.KERNEL_RAMDISK)
        vm_ref = VMHelper.create_vm(self._session,
                                          instance, kernel, ramdisk, pv_kernel)
        VMHelper.create_vbd(self._session, vm_ref, vdi_ref, 0, True)

<<<<<<< HEAD
        # write network info
        admin_context = context.get_admin_context()

        # TODO(tr3buchet) - remove comment in multi-nic
        # I've decided to go ahead and consider multiple IPs and networks
        # at this stage even though they aren't implemented because these will
        # be needed for multi-nic and there was no sense writing it for single
        # network/single IP and then having to turn around and re-write it
        IPs = db.fixed_ip_get_all_by_instance(admin_context, instance['id'])
        for network in db.network_get_all_by_instance(admin_context,
                                                      instance['id']):
            network_IPs = [ip for ip in IPs if ip.network_id == network.id]

            def ip_dict(ip):
                return {'netmask': network['netmask'],
                        'enabled': '1',
                        'ip': ip.address}

            mac_id = instance.mac_address.replace(':', '')
            location = 'vm-data/networking/%s' % mac_id
            mapping = {'label': network['label'],
                       'gateway': network['gateway'],
                       'mac': instance.mac_address,
                       'dns': [network['dns']],
                       'ips': [ip_dict(ip) for ip in network_IPs]}
            self.write_to_param_xenstore(vm_ref, {location: mapping})

            # TODO(tr3buchet) - remove comment in multi-nic
            # this bit here about creating the vifs will be updated
            # in multi-nic to handle multiple IPs on the same network
            # and multiple networks
            # for now it works as there is only one of each
            bridge = network['bridge']
            #this will return the appropriate network
            #TODO(salvatore-orlando): avoid unnecessary call to
            #find_network_with_bridge when VLAN manager is being used
            
            network_ref = None
            try:
                network_ref = \
                    NetworkHelper.find_network_with_bridge(self._session,
                                                           bridge)
            except:
                #try to get name with name_label
                network_ref = \
                    NetworkHelper.find_network_with_name_label(self._session,
                                                               bridge)

                if network_ref:
                    VMHelper.create_vif(self._session, vm_ref,
                                        network_ref, instance.mac_address)
=======
        # inject_network_info and create vifs
        networks = self.inject_network_info(instance)
        self.create_vifs(instance, networks)
>>>>>>> edf5da85

        LOG.debug(_('Starting VM %s...'), vm_ref)
        self._session.call_xenapi('VM.start', vm_ref, False, False)
        instance_name = instance.name
        LOG.info(_('Spawning VM %(instance_name)s created %(vm_ref)s.')
                % locals())

        def _inject_onset_files():
            onset_files = instance.onset_files
            if onset_files:
                # Check if this is a JSON-encoded string and convert if needed.
                if isinstance(onset_files, basestring):
                    try:
                        onset_files = json.loads(onset_files)
                    except ValueError:
                        LOG.exception(_("Invalid value for onset_files: '%s'")
                                % onset_files)
                        onset_files = []
                # Inject any files, if specified
                for path, contents in instance.onset_files:
                    LOG.debug(_("Injecting file path: '%s'") % path)
                    self.inject_file(instance, path, contents)
        # NOTE(armando): Do we really need to do this in virt?
        # NOTE(tr3buchet): not sure but wherever we do it, we need to call
        #                  reset_network afterwards
        timer = utils.LoopingCall(f=None)

        def _wait_for_boot():
            try:
                state = self.get_info(instance['name'])['state']
                db.instance_set_state(context.get_admin_context(),
                                      instance['id'], state)
                if state == power_state.RUNNING:
                    LOG.debug(_('Instance %s: booted'), instance['name'])
                    timer.stop()
                    _inject_onset_files()
                    return True
            except Exception, exc:
                LOG.warn(exc)
                LOG.exception(_('instance %s: failed to boot'),
                              instance['name'])
                db.instance_set_state(context.get_admin_context(),
                                      instance['id'],
                                      power_state.SHUTDOWN)
                timer.stop()
                return False

        timer.f = _wait_for_boot

        # call to reset network to configure network from xenstore
        self.reset_network(instance)

        return timer.start(interval=0.5, now=True)

    def _get_vm_opaque_ref(self, instance_or_vm):
        """Refactored out the common code of many methods that receive either
        a vm name or a vm instance, and want a vm instance in return.
        """
        vm = None
        try:
            if instance_or_vm.startswith("OpaqueRef:"):
                # Got passed an opaque ref; return it
                return instance_or_vm
            else:
                # Must be the instance name
                instance_name = instance_or_vm
        except (AttributeError, KeyError):
            # Note the the KeyError will only happen with fakes.py
            # Not a string; must be an ID or a vm instance
            if isinstance(instance_or_vm, (int, long)):
                ctx = context.get_admin_context()
                try:
                    instance_obj = db.instance_get(ctx, instance_or_vm)
                    instance_name = instance_obj.name
                except exception.NotFound:
                    # The unit tests screw this up, as they use an integer for
                    # the vm name. I'd fix that up, but that's a matter for
                    # another bug report. So for now, just try with the passed
                    # value
                    instance_name = instance_or_vm
            else:
                instance_name = instance_or_vm.name
        vm = VMHelper.lookup(self._session, instance_name)
        if vm is None:
            raise exception.NotFound(
                            _('Instance not present %s') % instance_name)
        return vm

    def snapshot(self, instance, image_id):
        """ Create snapshot from a running VM instance

        :param instance: instance to be snapshotted
        :param image_id: id of image to upload to

        Steps involved in a XenServer snapshot:

        1. XAPI-Snapshot: Snapshotting the instance using XenAPI. This
            creates: Snapshot (Template) VM, Snapshot VBD, Snapshot VDI,
            Snapshot VHD

        2. Wait-for-coalesce: The Snapshot VDI and Instance VDI both point to
            a 'base-copy' VDI.  The base_copy is immutable and may be chained
            with other base_copies.  If chained, the base_copies
            coalesce together, so, we must wait for this coalescing to occur to
            get a stable representation of the data on disk.

        3. Push-to-glance: Once coalesced, we call a plugin on the XenServer
            that will bundle the VHDs together and then push the bundle into
            Glance.
        """

        #TODO(sirp): Add quiesce and VSS locking support when Windows support
        # is added

        logging.debug(_("Starting snapshot for VM %s"), instance)
        vm_ref = VMHelper.lookup(self._session, instance.name)

        label = "%s-snapshot" % instance.name
        try:
            template_vm_ref, template_vdi_uuids = VMHelper.create_snapshot(
                self._session, instance.id, vm_ref, label)
        except self.XenAPI.Failure, exc:
            logging.error(_("Unable to Snapshot %(vm_ref)s: %(exc)s")
                    % locals())
            return

        try:
            # call plugin to ship snapshot off to glance
            VMHelper.upload_image(
                self._session, instance.id, template_vdi_uuids, image_id)
        finally:
            self._destroy(instance, template_vm_ref, shutdown=False)

        logging.debug(_("Finished snapshot and upload for VM %s"), instance)

    def reboot(self, instance):
        """Reboot VM instance"""
        vm = self._get_vm_opaque_ref(instance)
        task = self._session.call_xenapi('Async.VM.clean_reboot', vm)
        self._session.wait_for_task(instance.id, task)

    def set_admin_password(self, instance, new_pass):
        """Set the root/admin password on the VM instance. This is done via
        an agent running on the VM. Communication between nova and the agent
        is done via writing xenstore records. Since communication is done over
        the XenAPI RPC calls, we need to encrypt the password. We're using a
        simple Diffie-Hellman class instead of the more advanced one in
        M2Crypto for compatibility with the agent code.
        """
        # Need to uniquely identify this request.
        transaction_id = str(uuid.uuid4())
        # The simple Diffie-Hellman class is used to manage key exchange.
        dh = SimpleDH()
        args = {'id': transaction_id, 'pub': str(dh.get_public())}
        resp = self._make_agent_call('key_init', instance, '', args)
        if resp is None:
            # No response from the agent
            return
        resp_dict = json.loads(resp)
        # Successful return code from key_init is 'D0'
        if resp_dict['returncode'] != 'D0':
            # There was some sort of error; the message will contain
            # a description of the error.
            raise RuntimeError(resp_dict['message'])
        agent_pub = int(resp_dict['message'])
        dh.compute_shared(agent_pub)
        enc_pass = dh.encrypt(new_pass)
        # Send the encrypted password
        args['enc_pass'] = enc_pass
        resp = self._make_agent_call('password', instance, '', args)
        if resp is None:
            # No response from the agent
            return
        resp_dict = json.loads(resp)
        # Successful return code from password is '0'
        if resp_dict['returncode'] != '0':
            raise RuntimeError(resp_dict['message'])
        return resp_dict['message']

    def inject_file(self, instance, b64_path, b64_contents):
        """Write a file to the VM instance. The path to which it is to be
        written and the contents of the file need to be supplied; both should
        be base64-encoded to prevent errors with non-ASCII characters being
        transmitted. If the agent does not support file injection, or the user
        has disabled it, a NotImplementedError will be raised.
        """
        # Files/paths *should* be base64-encoded at this point, but
        # double-check to make sure.
        b64_path = utils.ensure_b64_encoding(b64_path)
        b64_contents = utils.ensure_b64_encoding(b64_contents)

        # Need to uniquely identify this request.
        transaction_id = str(uuid.uuid4())
        args = {'id': transaction_id, 'b64_path': b64_path,
                'b64_contents': b64_contents}
        # If the agent doesn't support file injection, a NotImplementedError
        # will be raised with the appropriate message.
        resp = self._make_agent_call('inject_file', instance, '', args)
        resp_dict = json.loads(resp)
        if resp_dict['returncode'] != '0':
            # There was some other sort of error; the message will contain
            # a description of the error.
            raise RuntimeError(resp_dict['message'])
        return resp_dict['message']

    def _shutdown(self, instance, vm):
        """Shutdown an instance """
        state = self.get_info(instance['name'])['state']
        if state == power_state.SHUTDOWN:
            LOG.warn(_("VM %(vm)s already halted, skipping shutdown...") %
                     locals())
            return

        try:
            task = self._session.call_xenapi('Async.VM.hard_shutdown', vm)
            self._session.wait_for_task(instance.id, task)
        except self.XenAPI.Failure, exc:
            LOG.exception(exc)

    def _destroy_vdis(self, instance, vm):
        """Destroys all VDIs associated with a VM """
        vdis = VMHelper.lookup_vm_vdis(self._session, vm)

        if not vdis:
            return

        for vdi in vdis:
            try:
                task = self._session.call_xenapi('Async.VDI.destroy', vdi)
                self._session.wait_for_task(instance.id, task)
            except self.XenAPI.Failure, exc:
                LOG.exception(exc)

    def _destroy_vm(self, instance, vm):
        """Destroys a VM record """
        try:
            kernel = None
            ramdisk = None
            if instance.kernel_id or instance.ramdisk_id:
                (kernel, ramdisk) = VMHelper.lookup_kernel_ramdisk(
                                    self._session, vm)
            task1 = self._session.call_xenapi('Async.VM.destroy', vm)
            LOG.debug(_("Removing kernel/ramdisk files"))
            fn = "remove_kernel_ramdisk"
            args = {}
            if kernel:
                args['kernel-file'] = kernel
            if ramdisk:
                args['ramdisk-file'] = ramdisk
            task2 = self._session.async_call_plugin('glance', fn, args)
            self._session.wait_for_task(instance.id, task1)
            self._session.wait_for_task(instance.id, task2)
            LOG.debug(_("kernel/ramdisk files removed"))
        except self.XenAPI.Failure, exc:
            LOG.exception(exc)

    def destroy(self, instance):
        """
        Destroy VM instance

        This is the method exposed by xenapi_conn.destroy(). The rest of the
        destroy_* methods are internal.
        """
        vm = VMHelper.lookup(self._session, instance.name)
        return self._destroy(instance, vm, shutdown=True)

    def _destroy(self, instance, vm, shutdown=True):
        """
        Destroys VM instance by performing:

        1. A shutdown if requested
        2. Destroying associated VDIs
        3. Destroying that actual VM record
        """
        if vm is None:
            # Don't complain, just return.  This lets us clean up instances
            # that have already disappeared from the underlying platform.
            return

        if shutdown:
            self._shutdown(instance, vm)

        self._destroy_vdis(instance, vm)
        self._destroy_vm(instance, vm)

    def _wait_with_callback(self, instance_id, task, callback):
        ret = None
        try:
            ret = self._session.wait_for_task(instance_id, task)
        except self.XenAPI.Failure, exc:
            LOG.exception(exc)
        callback(ret)

    def pause(self, instance, callback):
        """Pause VM instance"""
        vm = self._get_vm_opaque_ref(instance)
        task = self._session.call_xenapi('Async.VM.pause', vm)
        self._wait_with_callback(instance.id, task, callback)

    def unpause(self, instance, callback):
        """Unpause VM instance"""
        vm = self._get_vm_opaque_ref(instance)
        task = self._session.call_xenapi('Async.VM.unpause', vm)
        self._wait_with_callback(instance.id, task, callback)

    def suspend(self, instance, callback):
        """suspend the specified instance"""
        vm = self._get_vm_opaque_ref(instance)
        task = self._session.call_xenapi('Async.VM.suspend', vm)
        self._wait_with_callback(instance.id, task, callback)

    def resume(self, instance, callback):
        """resume the specified instance"""
        vm = self._get_vm_opaque_ref(instance)
        task = self._session.call_xenapi('Async.VM.resume', vm, False, True)
        self._wait_with_callback(instance.id, task, callback)

    def get_info(self, instance):
        """Return data about VM instance"""
        vm = self._get_vm_opaque_ref(instance)
        rec = self._session.get_xenapi().VM.get_record(vm)
        return VMHelper.compile_info(rec)

    def get_diagnostics(self, instance):
        """Return data about VM diagnostics"""
        vm = self._get_vm_opaque_ref(instance)
        rec = self._session.get_xenapi().VM.get_record(vm)
        return VMHelper.compile_diagnostics(self._session, rec)

    def get_console_output(self, instance):
        """Return snapshot of console"""
        # TODO: implement this to fix pylint!
        return 'FAKE CONSOLE OUTPUT of instance'

    def get_ajax_console(self, instance):
        """Return link to instance's ajax console"""
        # TODO: implement this!
        return 'http://fakeajaxconsole/fake_url'

    def inject_network_info(self, instance):
        """
        Generate the network info and make calls to place it into the
        xenstore and the xenstore param list

        """
        # TODO(tr3buchet) - remove comment in multi-nic
        # I've decided to go ahead and consider multiple IPs and networks
        # at this stage even though they aren't implemented because these will
        # be needed for multi-nic and there was no sense writing it for single
        # network/single IP and then having to turn around and re-write it
        vm_opaque_ref = self._get_vm_opaque_ref(instance.id)
        logging.debug(_("injecting network info to xenstore for vm: |%s|"),
                                                             vm_opaque_ref)
        admin_context = context.get_admin_context()
        IPs = db.fixed_ip_get_all_by_instance(admin_context, instance['id'])
        networks = db.network_get_all_by_instance(admin_context,
                                                  instance['id'])
        for network in networks:
            network_IPs = [ip for ip in IPs if ip.network_id == network.id]

            def ip_dict(ip):
                return {'netmask': network['netmask'],
                        'enabled': '1',
                        'ip': ip.address}

            mac_id = instance.mac_address.replace(':', '')
            location = 'vm-data/networking/%s' % mac_id
            mapping = {'label': network['label'],
                       'gateway': network['gateway'],
                       'mac': instance.mac_address,
                       'dns': [network['dns']],
                       'ips': [ip_dict(ip) for ip in network_IPs]}
            self.write_to_param_xenstore(vm_opaque_ref, {location: mapping})
            try:
                self.write_to_xenstore(vm_opaque_ref, location,
                                                      mapping['location'])
            except KeyError:
                # catch KeyError for domid if instance isn't running
                pass

        return networks

    def create_vifs(self, instance, networks=None):
        """
        Creates vifs for an instance

        """
        vm_opaque_ref = self._get_vm_opaque_ref(instance.id)
        logging.debug(_("creating vif(s) for vm: |%s|"), vm_opaque_ref)
        if networks is None:
            networks = db.network_get_all_by_instance(admin_context,
                                                      instance['id'])
        # TODO(tr3buchet) - remove comment in multi-nic
        # this bit here about creating the vifs will be updated
        # in multi-nic to handle multiple IPs on the same network
        # and multiple networks
        # for now it works as there is only one of each
        for network in networks:
            bridge = network['bridge']
            network_ref = \
                NetworkHelper.find_network_with_bridge(self._session, bridge)

            if network_ref:
                VMHelper.create_vif(self._session, vm_opaque_ref,
                                    network_ref, instance.mac_address)

    def reset_network(self, instance):
        """
        Creates uuid arg to pass to make_agent_call and calls it.

        """
        args = {'id': str(uuid.uuid4())}
        resp = self._make_agent_call('resetnetwork', instance, '', args)

    def list_from_xenstore(self, vm, path):
        """Runs the xenstore-ls command to get a listing of all records
        from 'path' downward. Returns a dict with the sub-paths as keys,
        and the value stored in those paths as values. If nothing is
        found at that path, returns None.
        """
        ret = self._make_xenstore_call('list_records', vm, path)
        return json.loads(ret)

    def read_from_xenstore(self, vm, path):
        """Returns the value stored in the xenstore record for the given VM
        at the specified location. A XenAPIPlugin.PluginError will be raised
        if any error is encountered in the read process.
        """
        try:
            ret = self._make_xenstore_call('read_record', vm, path,
                    {'ignore_missing_path': 'True'})
        except self.XenAPI.Failure, e:
            return None
        ret = json.loads(ret)
        if ret == "None":
            # Can't marshall None over RPC calls.
            return None
        return ret

    def write_to_xenstore(self, vm, path, value):
        """Writes the passed value to the xenstore record for the given VM
        at the specified location. A XenAPIPlugin.PluginError will be raised
        if any error is encountered in the write process.
        """
        return self._make_xenstore_call('write_record', vm, path,
                {'value': json.dumps(value)})

    def clear_xenstore(self, vm, path):
        """Deletes the VM's xenstore record for the specified path.
        If there is no such record, the request is ignored.
        """
        self._make_xenstore_call('delete_record', vm, path)

    def _make_xenstore_call(self, method, vm, path, addl_args={}):
        """Handles calls to the xenstore xenapi plugin."""
        return self._make_plugin_call('xenstore.py', method=method, vm=vm,
                path=path, addl_args=addl_args)

    def _make_agent_call(self, method, vm, path, addl_args={}):
        """Abstracts out the interaction with the agent xenapi plugin."""
        return self._make_plugin_call('agent', method=method, vm=vm,
                path=path, addl_args=addl_args)

    def _make_plugin_call(self, plugin, method, vm, path, addl_args={}):
        """Abstracts out the process of calling a method of a xenapi plugin.
        Any errors raised by the plugin will in turn raise a RuntimeError here.
        """
        instance_id = vm.id
        vm = self._get_vm_opaque_ref(vm)
        rec = self._session.get_xenapi().VM.get_record(vm)
        args = {'dom_id': rec['domid'], 'path': path}
        args.update(addl_args)
        try:
            task = self._session.async_call_plugin(plugin, method, args)
            ret = self._session.wait_for_task(instance_id, task)
        except self.XenAPI.Failure, e:
            ret = None
            err_trace = e.details[-1]
            err_msg = err_trace.splitlines()[-1]
            strargs = str(args)
            if 'TIMEOUT:' in err_msg:
                LOG.error(_('TIMEOUT: The call to %(method)s timed out. '
                        'VM id=%(instance_id)s; args=%(strargs)s') % locals())
            elif 'NOT IMPLEMENTED:' in err_msg:
                LOG.error(_('NOT IMPLEMENTED: The call to %(method)s is not'
                        ' supported by the agent. VM id=%(instance_id)s;'
                        ' args=%(strargs)s') % locals())
                raise NotImplementedError(err_msg)
            else:
                LOG.error(_('The call to %(method)s returned an error: %(e)s. '
                        'VM id=%(instance_id)s; args=%(strargs)s') % locals())
        return ret

    def add_to_xenstore(self, vm, path, key, value):
        """Adds the passed key/value pair to the xenstore record for
        the given VM at the specified location. A XenAPIPlugin.PluginError
        will be raised if any error is encountered in the write process.
        """
        current = self.read_from_xenstore(vm, path)
        if not current:
            # Nothing at that location
            current = {key: value}
        else:
            current[key] = value
        self.write_to_xenstore(vm, path, current)

    def remove_from_xenstore(self, vm, path, key_or_keys):
        """Takes either a single key or a list of keys and removes
        them from the xenstoreirecord data for the given VM.
        If the key doesn't exist, the request is ignored.
        """
        current = self.list_from_xenstore(vm, path)
        if not current:
            return
        if isinstance(key_or_keys, basestring):
            keys = [key_or_keys]
        else:
            keys = key_or_keys
        keys.sort(lambda x, y: cmp(y.count('/'), x.count('/')))
        for key in keys:
            if path:
                keypath = "%s/%s" % (path, key)
            else:
                keypath = key
            self._make_xenstore_call('delete_record', vm, keypath)

    ########################################################################
    ###### The following methods interact with the xenstore parameter
    ###### record, not the live xenstore. They were created before I
    ###### knew the difference, and are left in here in case they prove
    ###### to be useful. They all have '_param' added to their method
    ###### names to distinguish them. (dabo)
    ########################################################################
    def read_partial_from_param_xenstore(self, instance_or_vm, key_prefix):
        """Returns a dict of all the keys in the xenstore parameter record
        for the given instance that begin with the key_prefix.
        """
        data = self.read_from_param_xenstore(instance_or_vm)
        badkeys = [k for k in data.keys()
                if not k.startswith(key_prefix)]
        for badkey in badkeys:
            del data[badkey]
        return data

    def read_from_param_xenstore(self, instance_or_vm, keys=None):
        """Returns the xenstore parameter record data for the specified VM
        instance as a dict. Accepts an optional key or list of keys; if a
        value for 'keys' is passed, the returned dict is filtered to only
        return the values for those keys.
        """
        vm = self._get_vm_opaque_ref(instance_or_vm)
        data = self._session.call_xenapi_request('VM.get_xenstore_data',
                (vm, ))
        ret = {}
        if keys is None:
            keys = data.keys()
        elif isinstance(keys, basestring):
            keys = [keys]
        for key in keys:
            raw = data.get(key)
            if raw:
                ret[key] = json.loads(raw)
            else:
                ret[key] = raw
        return ret

    def add_to_param_xenstore(self, instance_or_vm, key, val):
        """Takes a key/value pair and adds it to the xenstore parameter
        record for the given vm instance. If the key exists in xenstore,
        it is overwritten"""
        vm = self._get_vm_opaque_ref(instance_or_vm)
        self.remove_from_param_xenstore(instance_or_vm, key)
        jsonval = json.dumps(val)
        self._session.call_xenapi_request('VM.add_to_xenstore_data',
                (vm, key, jsonval))

    def write_to_param_xenstore(self, instance_or_vm, mapping):
        """Takes a dict and writes each key/value pair to the xenstore
        parameter record for the given vm instance. Any existing data for
        those keys is overwritten.
        """
        for k, v in mapping.iteritems():
            self.add_to_param_xenstore(instance_or_vm, k, v)

    def remove_from_param_xenstore(self, instance_or_vm, key_or_keys):
        """Takes either a single key or a list of keys and removes
        them from the xenstore parameter record data for the given VM.
        If the key doesn't exist, the request is ignored.
        """
        vm = self._get_vm_opaque_ref(instance_or_vm)
        if isinstance(key_or_keys, basestring):
            keys = [key_or_keys]
        else:
            keys = key_or_keys
        for key in keys:
            self._session.call_xenapi_request('VM.remove_from_xenstore_data',
                    (vm, key))

    def clear_param_xenstore(self, instance_or_vm):
        """Removes all data from the xenstore parameter record for this VM."""
        self.write_to_param_xenstore(instance_or_vm, {})
    ########################################################################


def _runproc(cmd):
    pipe = subprocess.PIPE
    return subprocess.Popen([cmd], shell=True, stdin=pipe, stdout=pipe,
            stderr=pipe, close_fds=True)


class SimpleDH(object):
    """This class wraps all the functionality needed to implement
    basic Diffie-Hellman-Merkle key exchange in Python. It features
    intelligent defaults for the prime and base numbers needed for the
    calculation, while allowing you to supply your own. It requires that
    the openssl binary be installed on the system on which this is run,
    as it uses that to handle the encryption and decryption. If openssl
    is not available, a RuntimeError will be raised.
    """
    def __init__(self, prime=None, base=None, secret=None):
        """You can specify the values for prime and base if you wish;
        otherwise, reasonable default values will be used.
        """
        if prime is None:
            self._prime = 162259276829213363391578010288127
        else:
            self._prime = prime
        if base is None:
            self._base = 5
        else:
            self._base = base
        self._shared = self._public = None

        self._dh = M2Crypto.DH.set_params(
                self.dec_to_mpi(self._prime),
                self.dec_to_mpi(self._base))
        self._dh.gen_key()
        self._public = self.mpi_to_dec(self._dh.pub)

    def get_public(self):
        return self._public

    def compute_shared(self, other):
        self._shared = self.bin_to_dec(
                self._dh.compute_key(self.dec_to_mpi(other)))
        return self._shared

    def mpi_to_dec(self, mpi):
        bn = M2Crypto.m2.mpi_to_bn(mpi)
        hexval = M2Crypto.m2.bn_to_hex(bn)
        dec = int(hexval, 16)
        return dec

    def bin_to_dec(self, binval):
        bn = M2Crypto.m2.bin_to_bn(binval)
        hexval = M2Crypto.m2.bn_to_hex(bn)
        dec = int(hexval, 16)
        return dec

    def dec_to_mpi(self, dec):
        bn = M2Crypto.m2.dec_to_bn('%s' % dec)
        mpi = M2Crypto.m2.bn_to_mpi(bn)
        return mpi

    def _run_ssl(self, text, which):
        base_cmd = ('cat %(tmpfile)s | openssl enc -aes-128-cbc '
                '-a -pass pass:%(shared)s -nosalt %(dec_flag)s')
        if which.lower()[0] == 'd':
            dec_flag = ' -d'
        else:
            dec_flag = ''
        fd, tmpfile = tempfile.mkstemp()
        os.close(fd)
        file(tmpfile, 'w').write(text)
        shared = self._shared
        cmd = base_cmd % locals()
        proc = _runproc(cmd)
        proc.wait()
        err = proc.stderr.read()
        if err:
            raise RuntimeError(_('OpenSSL error: %s') % err)
        return proc.stdout.read()

    def encrypt(self, text):
        return self._run_ssl(text, 'enc')

    def decrypt(self, text):
        return self._run_ssl(text, 'dec')<|MERGE_RESOLUTION|>--- conflicted
+++ resolved
@@ -105,63 +105,9 @@
                                           instance, kernel, ramdisk, pv_kernel)
         VMHelper.create_vbd(self._session, vm_ref, vdi_ref, 0, True)
 
-<<<<<<< HEAD
-        # write network info
-        admin_context = context.get_admin_context()
-
-        # TODO(tr3buchet) - remove comment in multi-nic
-        # I've decided to go ahead and consider multiple IPs and networks
-        # at this stage even though they aren't implemented because these will
-        # be needed for multi-nic and there was no sense writing it for single
-        # network/single IP and then having to turn around and re-write it
-        IPs = db.fixed_ip_get_all_by_instance(admin_context, instance['id'])
-        for network in db.network_get_all_by_instance(admin_context,
-                                                      instance['id']):
-            network_IPs = [ip for ip in IPs if ip.network_id == network.id]
-
-            def ip_dict(ip):
-                return {'netmask': network['netmask'],
-                        'enabled': '1',
-                        'ip': ip.address}
-
-            mac_id = instance.mac_address.replace(':', '')
-            location = 'vm-data/networking/%s' % mac_id
-            mapping = {'label': network['label'],
-                       'gateway': network['gateway'],
-                       'mac': instance.mac_address,
-                       'dns': [network['dns']],
-                       'ips': [ip_dict(ip) for ip in network_IPs]}
-            self.write_to_param_xenstore(vm_ref, {location: mapping})
-
-            # TODO(tr3buchet) - remove comment in multi-nic
-            # this bit here about creating the vifs will be updated
-            # in multi-nic to handle multiple IPs on the same network
-            # and multiple networks
-            # for now it works as there is only one of each
-            bridge = network['bridge']
-            #this will return the appropriate network
-            #TODO(salvatore-orlando): avoid unnecessary call to
-            #find_network_with_bridge when VLAN manager is being used
-            
-            network_ref = None
-            try:
-                network_ref = \
-                    NetworkHelper.find_network_with_bridge(self._session,
-                                                           bridge)
-            except:
-                #try to get name with name_label
-                network_ref = \
-                    NetworkHelper.find_network_with_name_label(self._session,
-                                                               bridge)
-
-                if network_ref:
-                    VMHelper.create_vif(self._session, vm_ref,
-                                        network_ref, instance.mac_address)
-=======
         # inject_network_info and create vifs
         networks = self.inject_network_info(instance)
         self.create_vifs(instance, networks)
->>>>>>> edf5da85
 
         LOG.debug(_('Starting VM %s...'), vm_ref)
         self._session.call_xenapi('VM.start', vm_ref, False, False)
@@ -254,7 +200,8 @@
         """ Create snapshot from a running VM instance
 
         :param instance: instance to be snapshotted
-        :param image_id: id of image to upload to
+        :param image_id: id of
+         image to upload to
 
         Steps involved in a XenServer snapshot:
 
@@ -561,12 +508,20 @@
         # for now it works as there is only one of each
         for network in networks:
             bridge = network['bridge']
-            network_ref = \
-                NetworkHelper.find_network_with_bridge(self._session, bridge)
-
+            network_ref = None
+            try:
+                network_ref = \
+                    NetworkHelper.find_network_with_bridge(self._session,
+                                                           bridge)
+            except:
+                #try to get name with name_label
+                network_ref = \
+                    NetworkHelper.find_network_with_name_label(self._session,
+                                                               bridge)
             if network_ref:
-                VMHelper.create_vif(self._session, vm_opaque_ref,
+                VMHelper.create_vif(self._session, vm_ref,
                                     network_ref, instance.mac_address)
+            
 
     def reset_network(self, instance):
         """
