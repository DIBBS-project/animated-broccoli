# vim: tabstop=4 shiftwidth=4 softtabstop=4

# Copyright 2010 United States Government as represented by the
# Administrator of the National Aeronautics and Space Administration.
# All Rights Reserved.
# Copyright (c) 2010 Citrix Systems, Inc.
#
#    Licensed under the Apache License, Version 2.0 (the "License"); you may
#    not use this file except in compliance with the License. You may obtain
#    a copy of the License at
#
#         http://www.apache.org/licenses/LICENSE-2.0
#
#    Unless required by applicable law or agreed to in writing, software
#    distributed under the License is distributed on an "AS IS" BASIS, WITHOUT
#    WARRANTIES OR CONDITIONS OF ANY KIND, either express or implied. See the
#    License for the specific language governing permissions and limitations
#    under the License.

"""
A connection to a hypervisor through libvirt.

Supports KVM, LXC, QEMU, UML, and XEN.

**Related Flags**

:libvirt_type:  Libvirt domain type.  Can be kvm, qemu, uml, xen
                (default: kvm).
:libvirt_uri:  Override for the default libvirt URI (depends on libvirt_type).
:libvirt_xml_template:  Libvirt XML Template.
:rescue_image_id:  Rescue ami image (default: ami-rescue).
:rescue_kernel_id:  Rescue aki image (default: aki-rescue).
:rescue_ramdisk_id:  Rescue ari image (default: ari-rescue).
:injected_network_template:  Template file for injected network
:allow_project_net_traffic:  Whether to allow in project network traffic

"""

import multiprocessing
import os
import random
import shutil
import subprocess
import sys
import tempfile
import time
import uuid
from xml.dom import minidom
from xml.etree import ElementTree

from eventlet import greenthread
from eventlet import tpool

import IPy

from nova import context
from nova import db
from nova import exception
from nova import flags
from nova import log as logging
from nova import utils
from nova import vnc
from nova.auth import manager
from nova.compute import instance_types
from nova.compute import power_state
from nova.virt import disk
from nova.virt import driver
from nova.virt import images

libvirt = None
libxml2 = None
Template = None

LOG = logging.getLogger('nova.virt.libvirt_conn')

FLAGS = flags.FLAGS
flags.DECLARE('live_migration_retry_count', 'nova.compute.manager')
# TODO(vish): These flags should probably go into a shared location
flags.DEFINE_string('rescue_image_id', 'ami-rescue', 'Rescue ami image')
flags.DEFINE_string('rescue_kernel_id', 'aki-rescue', 'Rescue aki image')
flags.DEFINE_string('rescue_ramdisk_id', 'ari-rescue', 'Rescue ari image')

flags.DEFINE_string('libvirt_xml_template',
                    utils.abspath('virt/libvirt.xml.template'),
                    'Libvirt XML Template')
flags.DEFINE_string('libvirt_type',
                    'kvm',
                    'Libvirt domain type (valid options are: '
                    'kvm, lxc, qemu, uml, xen)')
flags.DEFINE_string('libvirt_uri',
                    '',
                    'Override the default libvirt URI (which is dependent'
                    ' on libvirt_type)')
flags.DEFINE_bool('allow_project_net_traffic',
                  True,
                  'Whether to allow in project network traffic')
flags.DEFINE_bool('use_cow_images',
                  True,
                  'Whether to use cow images')
flags.DEFINE_string('ajaxterm_portrange',
                    '10000-12000',
                    'Range of ports that ajaxterm should randomly try to bind')
flags.DEFINE_string('firewall_driver',
                    'nova.virt.libvirt_conn.IptablesFirewallDriver',
                    'Firewall driver (defaults to iptables)')
flags.DEFINE_string('cpuinfo_xml_template',
                    utils.abspath('virt/cpuinfo.xml.template'),
                    'CpuInfo XML Template (Used only live migration now)')
flags.DEFINE_string('live_migration_uri',
                    "qemu+tcp://%s/system",
                    'Define protocol used by live_migration feature')
flags.DEFINE_string('live_migration_flag',
                    "VIR_MIGRATE_UNDEFINE_SOURCE, VIR_MIGRATE_PEER2PEER",
                    'Define live migration behavior.')
flags.DEFINE_integer('live_migration_bandwidth', 0,
                    'Define live migration behavior')
flags.DEFINE_string('qemu_img', 'qemu-img',
                    'binary to use for qemu-img commands')
flags.DEFINE_bool('start_guests_on_host_boot', False,
                  'Whether to restart guests when the host reboots')


def get_connection(read_only):
    # These are loaded late so that there's no need to install these
    # libraries when not using libvirt.
    # Cheetah is separate because the unit tests want to load Cheetah,
    # but not libvirt.
    global libvirt
    global libxml2
    if libvirt is None:
        libvirt = __import__('libvirt')
    if libxml2 is None:
        libxml2 = __import__('libxml2')
    _late_load_cheetah()
    return LibvirtConnection(read_only)


def _late_load_cheetah():
    global Template
    if Template is None:
        t = __import__('Cheetah.Template', globals(), locals(),
                       ['Template'], -1)
        Template = t.Template


def _get_net_and_mask(cidr):
    net = IPy.IP(cidr)
    return str(net.net()), str(net.netmask())


def _get_net_and_prefixlen(cidr):
    net = IPy.IP(cidr)
    return str(net.net()), str(net.prefixlen())


def _get_ip_version(cidr):
    net = IPy.IP(cidr)
    return int(net.version())


def _get_network_info(instance):
    # TODO(adiantum) If we will keep this function
    # we should cache network_info
    admin_context = context.get_admin_context()

    ip_addresses = db.fixed_ip_get_all_by_instance(admin_context,
                                                   instance['id'])
    networks = db.network_get_all_by_instance(admin_context,
                                              instance['id'])
    flavor = db.instance_type_get_by_id(admin_context,
                                        instance['instance_type_id'])
    network_info = []

    for network in networks:
        network_ips = [ip for ip in ip_addresses
                       if ip['network_id'] == network['id']]

        def ip_dict(ip):
            return {
                'ip': ip['address'],
                'netmask': network['netmask'],
                'enabled': '1'}

        def ip6_dict():
            prefix = network['cidr_v6']
            mac = instance['mac_address']
            return  {
                'ip': utils.to_global_ipv6(prefix, mac),
                'netmask': network['netmask_v6'],
                'enabled': '1'}

        mapping = {
            'label': network['label'],
            'gateway': network['gateway'],
            'broadcast': network['broadcast'],
            'mac': instance['mac_address'],
            'rxtx_cap': flavor['rxtx_cap'],
            'dns': [network['dns']],
            'ips': [ip_dict(ip) for ip in network_ips]}

        if FLAGS.use_ipv6:
            mapping['ip6s'] = [ip6_dict()]
            mapping['gateway6'] = network['gateway_v6']

        network_info.append((network, mapping))
    return network_info


class LibvirtConnection(driver.ComputeDriver):

    def __init__(self, read_only):
        super(LibvirtConnection, self).__init__()
        self.libvirt_uri = self.get_uri()

        self.libvirt_xml = open(FLAGS.libvirt_xml_template).read()
        self.cpuinfo_xml = open(FLAGS.cpuinfo_xml_template).read()
        self._wrapped_conn = None
        self.read_only = read_only

        fw_class = utils.import_class(FLAGS.firewall_driver)
        self.firewall_driver = fw_class(get_connection=self._get_connection)

    def init_host(self, host):
        # Adopt existing VM's running here
        ctxt = context.get_admin_context()
        for instance in db.instance_get_all_by_host(ctxt, host):
            try:
                LOG.debug(_('Checking state of %s'), instance['name'])
                state = self.get_info(instance['name'])['state']
            except exception.NotFound:
                state = power_state.SHUTOFF

            LOG.debug(_('Current state of %(name)s was %(state)s.'),
                          {'name': instance['name'], 'state': state})
            db.instance_set_state(ctxt, instance['id'], state)

            # NOTE(justinsb): We no longer delete SHUTOFF instances,
            # the user may want to power them back on

            if state != power_state.RUNNING:
                continue
            self.firewall_driver.prepare_instance_filter(instance)
            self.firewall_driver.apply_instance_filter(instance)

    def _get_connection(self):
        if not self._wrapped_conn or not self._test_connection():
            LOG.debug(_('Connecting to libvirt: %s'), self.libvirt_uri)
            self._wrapped_conn = self._connect(self.libvirt_uri,
                                               self.read_only)
        return self._wrapped_conn
    _conn = property(_get_connection)

    def _test_connection(self):
        try:
            self._wrapped_conn.getInfo()
            return True
        except libvirt.libvirtError as e:
            if e.get_error_code() == libvirt.VIR_ERR_SYSTEM_ERROR and \
               e.get_error_domain() == libvirt.VIR_FROM_REMOTE:
                LOG.debug(_('Connection to libvirt broke'))
                return False
            raise

    def get_uri(self):
        if FLAGS.libvirt_type == 'uml':
            uri = FLAGS.libvirt_uri or 'uml:///system'
        elif FLAGS.libvirt_type == 'xen':
            uri = FLAGS.libvirt_uri or 'xen:///'
        elif FLAGS.libvirt_type == 'lxc':
            uri = FLAGS.libvirt_uri or 'lxc:///'
        else:
            uri = FLAGS.libvirt_uri or 'qemu:///system'
        return uri

    def _connect(self, uri, read_only):
        auth = [[libvirt.VIR_CRED_AUTHNAME, libvirt.VIR_CRED_NOECHOPROMPT],
                'root',
                None]

        if read_only:
            return libvirt.openReadOnly(uri)
        else:
            return libvirt.openAuth(uri, auth, 0)

    def list_instances(self):
        return [self._conn.lookupByID(x).name()
                for x in self._conn.listDomainsID()]

    def _map_to_instance_info(self, domain):
        """Gets info from a virsh domain object into an InstanceInfo"""

        # domain.info() returns a list of:
        #    state:       one of the state values (virDomainState)
        #    maxMemory:   the maximum memory used by the domain
        #    memory:      the current amount of memory used by the domain
        #    nbVirtCPU:   the number of virtual CPU
        #    puTime:      the time used by the domain in nanoseconds

        (state, _max_mem, _mem, _num_cpu, _cpu_time) = domain.info()
        name = domain.name()

        return driver.InstanceInfo(name, state)

    def list_instances_detail(self):
        infos = []
        for domain_id in self._conn.listDomainsID():
            domain = self._conn.lookupByID(domain_id)
            info = self._map_to_instance_info(domain)
            infos.append(info)
        return infos

    def destroy(self, instance, cleanup=True):
        instance_name = instance['name']

        try:
            virt_dom = self._lookup_by_name(instance_name)
        except exception.NotFound:
            virt_dom = None

        # If the instance is already terminated, we're still happy
        # Otherwise, destroy it
        if virt_dom is not None:
            try:
                virt_dom.destroy()
            except libvirt.libvirtError as e:
                is_okay = False
                errcode = e.get_error_code()
                if errcode == libvirt.VIR_ERR_OPERATION_INVALID:
                    # If the instance if already shut off, we get this:
                    # Code=55 Error=Requested operation is not valid:
                    # domain is not running
                    (state, _max_mem, _mem, _cpus, _t) = virt_dom.info()
                    if state == power_state.SHUTOFF:
                        is_okay = True

                if not is_okay:
                    LOG.warning(_("Error from libvirt during destroy of "
                                  "%(instance_name)s. Code=%(errcode)s "
                                  "Error=%(e)s") %
                                locals())
                    raise

            try:
                # NOTE(justinsb): We remove the domain definition. We probably
                # would do better to keep it if cleanup=False (e.g. volumes?)
                # (e.g. #2 - not losing machines on failure)
                virt_dom.undefine()
            except libvirt.libvirtError as e:
                errcode = e.get_error_code()
                LOG.warning(_("Error from libvirt during undefine of "
                              "%(instance_name)s. Code=%(errcode)s "
                              "Error=%(e)s") %
                            locals())
                raise

        def _wait_for_destroy():
            """Called at an interval until the VM is gone."""
            instance_name = instance['name']

            try:
                state = self.get_info(instance_name)['state']
            except exception.NotFound:
                msg = _("Instance %s destroyed successfully.") % instance_name
                LOG.info(msg)
                raise utils.LoopingCallDone

        timer = utils.LoopingCall(_wait_for_destroy)
        timer.start(interval=0.5, now=True)

        self.firewall_driver.unfilter_instance(instance)

        if cleanup:
            self._cleanup(instance)

        return True

    def _cleanup(self, instance):
        target = os.path.join(FLAGS.instances_path, instance['name'])
        instance_name = instance['name']
        LOG.info(_('instance %(instance_name)s: deleting instance files'
                ' %(target)s') % locals())
        if FLAGS.libvirt_type == 'lxc':
            disk.destroy_container(target, instance, nbd=FLAGS.use_cow_images)
        if os.path.exists(target):
            shutil.rmtree(target)

    @exception.wrap_exception
    def attach_volume(self, instance_name, device_path, mountpoint):
        virt_dom = self._lookup_by_name(instance_name)
        mount_device = mountpoint.rpartition("/")[2]
        if device_path.startswith('/dev/'):
            xml = """<disk type='block'>
                         <driver name='qemu' type='raw'/>
                         <source dev='%s'/>
                         <target dev='%s' bus='virtio'/>
                     </disk>""" % (device_path, mount_device)
        elif ':' in device_path:
            (protocol, name) = device_path.split(':')
            xml = """<disk type='network'>
                         <driver name='qemu' type='raw'/>
                         <source protocol='%s' name='%s'/>
                         <target dev='%s' bus='virtio'/>
                     </disk>""" % (protocol,
                                   name,
                                   mount_device)
        else:
            raise exception.InvalidDevicePath(path=device_path)

        virt_dom.attachDevice(xml)

    def _get_disk_xml(self, xml, device):
        """Returns the xml for the disk mounted at device"""
        try:
            doc = libxml2.parseDoc(xml)
        except:
            return None
        ctx = doc.xpathNewContext()
        try:
            ret = ctx.xpathEval('/domain/devices/disk')
            for node in ret:
                for child in node.children:
                    if child.name == 'target':
                        if child.prop('dev') == device:
                            return str(node)
        finally:
            if ctx is not None:
                ctx.xpathFreeContext()
            if doc is not None:
                doc.freeDoc()

    @exception.wrap_exception
    def detach_volume(self, instance_name, mountpoint):
        virt_dom = self._lookup_by_name(instance_name)
        mount_device = mountpoint.rpartition("/")[2]
        xml = self._get_disk_xml(virt_dom.XMLDesc(0), mount_device)
        if not xml:
            raise exception.DiskNotFound(location=mount_device)
        virt_dom.detachDevice(xml)

    @exception.wrap_exception
    def snapshot(self, instance, image_id):
        """Create snapshot from a running VM instance.

        This command only works with qemu 0.14+, the qemu_img flag is
        provided so that a locally compiled binary of qemu-img can be used
        to support this command.

        """
        image_service = utils.import_object(FLAGS.image_service)
        virt_dom = self._lookup_by_name(instance['name'])
        elevated = context.get_admin_context()

        base = image_service.show(elevated, instance['image_id'])

        metadata = {'disk_format': base['disk_format'],
                    'container_format': base['container_format'],
                    'is_public': False,
                    'name': '%s.%s' % (base['name'], image_id),
                    'properties': {'architecture': base['architecture'],
                                   'kernel_id': instance['kernel_id'],
                                   'image_location': 'snapshot',
                                   'image_state': 'available',
                                   'owner_id': instance['project_id'],
                                   'ramdisk_id': instance['ramdisk_id'],
                                   }
                    }

        # Make the snapshot
        snapshot_name = uuid.uuid4().hex
        snapshot_xml = """
        <domainsnapshot>
            <name>%s</name>
        </domainsnapshot>
        """ % snapshot_name
        snapshot_ptr = virt_dom.snapshotCreateXML(snapshot_xml, 0)

        # Find the disk
        xml_desc = virt_dom.XMLDesc(0)
        domain = ElementTree.fromstring(xml_desc)
        source = domain.find('devices/disk/source')
        disk_path = source.get('file')

        # Export the snapshot to a raw image
        temp_dir = tempfile.mkdtemp()
        out_path = os.path.join(temp_dir, snapshot_name)
        qemu_img_cmd = (FLAGS.qemu_img,
                        'convert',
                        '-f',
                        'qcow2',
                        '-O',
                        'raw',
                        '-s',
                        snapshot_name,
                        disk_path,
                        out_path)
        utils.execute(*qemu_img_cmd)

        # Upload that image to the image service
        with open(out_path) as image_file:
            image_service.update(elevated,
                                 image_id,
                                 metadata,
                                 image_file)

        # Clean up
        shutil.rmtree(temp_dir)

    @exception.wrap_exception
    def reboot(self, instance):
        """Reboot a virtual machine, given an instance reference.

        This method actually destroys and re-creates the domain to ensure the
        reboot happens, as the guest OS cannot ignore this action.

        """
        virt_dom = self._conn.lookupByName(instance['name'])
        # NOTE(itoumsn): Use XML delived from the running instance
        # instead of using to_xml(instance). This is almost the ultimate
        # stupid workaround.
        xml = virt_dom.XMLDesc(0)
        # NOTE(itoumsn): self.shutdown() and wait instead of self.destroy() is
        # better because we cannot ensure flushing dirty buffers
        # in the guest OS. But, in case of KVM, shutdown() does not work...
        self.destroy(instance, False)
        self.firewall_driver.setup_basic_filtering(instance)
        self.firewall_driver.prepare_instance_filter(instance)
        self._create_new_domain(xml)
        self.firewall_driver.apply_instance_filter(instance)

        def _wait_for_reboot():
            """Called at an interval until the VM is running again."""
            instance_name = instance['name']

            try:
                state = self.get_info(instance_name)['state']
            except exception.NotFound:
                msg = _("During reboot, %s disappeared.") % instance_name
                LOG.error(msg)
                raise utils.LoopingCallDone

            if state == power_state.RUNNING:
                msg = _("Instance %s rebooted successfully.") % instance_name
                LOG.info(msg)
                raise utils.LoopingCallDone

        timer = utils.LoopingCall(_wait_for_reboot)
        return timer.start(interval=0.5, now=True)

    @exception.wrap_exception
    def pause(self, instance, callback):
        raise exception.ApiError("pause not supported for libvirt.")

    @exception.wrap_exception
    def unpause(self, instance, callback):
        raise exception.ApiError("unpause not supported for libvirt.")

    @exception.wrap_exception
    def suspend(self, instance, callback):
        raise exception.ApiError("suspend not supported for libvirt")

    @exception.wrap_exception
    def resume(self, instance, callback):
        raise exception.ApiError("resume not supported for libvirt")

    @exception.wrap_exception
    def rescue(self, instance):
        """Loads a VM using rescue images.

        A rescue is normally performed when something goes wrong with the
        primary images and data needs to be corrected/recovered. Rescuing
        should not edit or over-ride the original image, only allow for
        data recovery.

        """
        self.destroy(instance, False)

        xml = self.to_xml(instance, rescue=True)
        rescue_images = {'image_id': FLAGS.rescue_image_id,
                         'kernel_id': FLAGS.rescue_kernel_id,
                         'ramdisk_id': FLAGS.rescue_ramdisk_id}
        self._create_image(instance, xml, '.rescue', rescue_images)
        self._create_new_domain(xml)

        def _wait_for_rescue():
            """Called at an interval until the VM is running again."""
            instance_name = instance['name']

            try:
                state = self.get_info(instance_name)['state']
            except exception.NotFound:
                msg = _("During reboot, %s disappeared.") % instance_name
                LOG.error(msg)
                raise utils.LoopingCallDone

            if state == power_state.RUNNING:
                msg = _("Instance %s rescued successfully.") % instance_name
                LOG.info(msg)
                raise utils.LoopingCallDone

        timer = utils.LoopingCall(_wait_for_rescue)
        return timer.start(interval=0.5, now=True)

    @exception.wrap_exception
    def unrescue(self, instance):
        """Reboot the VM which is being rescued back into primary images.

        Because reboot destroys and re-creates instances, unresue should
        simply call reboot.

        """
        self.reboot(instance)

    @exception.wrap_exception
    def poll_rescued_instances(self, timeout):
        pass

    # NOTE(ilyaalekseyev): Implementation like in multinics
    # for xenapi(tr3buchet)
    @exception.wrap_exception
    def spawn(self, instance, network_info=None):
        xml = self.to_xml(instance, False, network_info)
        self.firewall_driver.setup_basic_filtering(instance, network_info)
        self.firewall_driver.prepare_instance_filter(instance, network_info)
        self._create_image(instance, xml, network_info=network_info)
        domain = self._create_new_domain(xml)
        LOG.debug(_("instance %s: is running"), instance['name'])
        self.firewall_driver.apply_instance_filter(instance)

        if FLAGS.start_guests_on_host_boot:
            LOG.debug(_("instance %s: setting autostart ON") %
                      instance['name'])
            domain.setAutostart(1)

        def _wait_for_boot():
            """Called at an interval until the VM is running."""
            instance_name = instance['name']

            try:
                state = self.get_info(instance_name)['state']
            except exception.NotFound:
                msg = _("During reboot, %s disappeared.") % instance_name
                LOG.error(msg)
                raise utils.LoopingCallDone

            if state == power_state.RUNNING:
                msg = _("Instance %s spawned successfully.") % instance_name
                LOG.info(msg)
                raise utils.LoopingCallDone

        timer = utils.LoopingCall(_wait_for_boot)
        return timer.start(interval=0.5, now=True)

    def _flush_xen_console(self, virsh_output):
        LOG.info(_('virsh said: %r'), virsh_output)
        virsh_output = virsh_output[0].strip()

        if virsh_output.startswith('/dev/'):
            LOG.info(_("cool, it's a device"))
            out, err = utils.execute('sudo', 'dd',
                                     "if=%s" % virsh_output,
                                     'iflag=nonblock',
                                     check_exit_code=False)
            return out
        else:
            return ''

    def _append_to_file(self, data, fpath):
        LOG.info(_('data: %(data)r, fpath: %(fpath)r') % locals())
        fp = open(fpath, 'a+')
        fp.write(data)
        return fpath

    def _dump_file(self, fpath):
        fp = open(fpath, 'r+')
        contents = fp.read()
        LOG.info(_('Contents of file %(fpath)s: %(contents)r') % locals())
        return contents

    @exception.wrap_exception
    def get_console_output(self, instance):
        console_log = os.path.join(FLAGS.instances_path, instance['name'],
                                   'console.log')

        utils.execute('sudo', 'chown', os.getuid(), console_log)

        if FLAGS.libvirt_type == 'xen':
            # Xen is special
            virsh_output = utils.execute('virsh', 'ttyconsole',
                                         instance['name'])
            data = self._flush_xen_console(virsh_output)
            fpath = self._append_to_file(data, console_log)
        elif FLAGS.libvirt_type == 'lxc':
            # LXC is also special
            LOG.info(_("Unable to read LXC console"))
        else:
            fpath = console_log

        return self._dump_file(fpath)

    @exception.wrap_exception
    def get_ajax_console(self, instance):
        def get_open_port():
            start_port, end_port = FLAGS.ajaxterm_portrange.split("-")
            for i in xrange(0, 100):  # don't loop forever
                port = random.randint(int(start_port), int(end_port))
                # netcat will exit with 0 only if the port is in use,
                # so a nonzero return value implies it is unused
                cmd = 'netcat', '0.0.0.0', port, '-w', '1'
                try:
                    stdout, stderr = utils.execute(*cmd, process_input='')
                except exception.ProcessExecutionError:
                    return port
            raise Exception(_('Unable to find an open port'))

        def get_pty_for_instance(instance_name):
            virt_dom = self._lookup_by_name(instance_name)
            xml = virt_dom.XMLDesc(0)
            dom = minidom.parseString(xml)

            for serial in dom.getElementsByTagName('serial'):
                if serial.getAttribute('type') == 'pty':
                    source = serial.getElementsByTagName('source')[0]
                    return source.getAttribute('path')

        port = get_open_port()
        token = str(uuid.uuid4())
        host = instance['host']

        ajaxterm_cmd = 'sudo socat - %s' \
                       % get_pty_for_instance(instance['name'])

        cmd = '%s/tools/ajaxterm/ajaxterm.py --command "%s" -t %s -p %s' \
              % (utils.novadir(), ajaxterm_cmd, token, port)

        subprocess.Popen(cmd, shell=True)
        return {'token': token, 'host': host, 'port': port}

    @exception.wrap_exception
    def get_vnc_console(self, instance):
        def get_vnc_port_for_instance(instance_name):
            virt_dom = self._lookup_by_name(instance_name)
            xml = virt_dom.XMLDesc(0)
            # TODO: use etree instead of minidom
            dom = minidom.parseString(xml)

            for graphic in dom.getElementsByTagName('graphics'):
                if graphic.getAttribute('type') == 'vnc':
                    return graphic.getAttribute('port')

        port = get_vnc_port_for_instance(instance['name'])
        token = str(uuid.uuid4())
        host = instance['host']

        return {'token': token, 'host': host, 'port': port}

    @staticmethod
    def _cache_image(fn, target, fname, cow=False, *args, **kwargs):
        """Wrapper for a method that creates an image that caches the image.

        This wrapper will save the image into a common store and create a
        copy for use by the hypervisor.

        The underlying method should specify a kwarg of target representing
        where the image will be saved.

        fname is used as the filename of the base image.  The filename needs
        to be unique to a given image.

        If cow is True, it will make a CoW image instead of a copy.
        """
        if not os.path.exists(target):
            base_dir = os.path.join(FLAGS.instances_path, '_base')
            if not os.path.exists(base_dir):
                os.mkdir(base_dir)
            base = os.path.join(base_dir, fname)

            @utils.synchronized(fname)
            def call_if_not_exists(base, fn, *args, **kwargs):
                if not os.path.exists(base):
                    fn(target=base, *args, **kwargs)

            call_if_not_exists(base, fn, *args, **kwargs)

            if cow:
                utils.execute('qemu-img', 'create', '-f', 'qcow2', '-o',
                              'cluster_size=2M,backing_file=%s' % base,
                              target)
            else:
                utils.execute('cp', base, target)

    def _fetch_image(self, target, image_id, user, project, size=None):
        """Grab image and optionally attempt to resize it"""
        images.fetch(image_id, target, user, project)
        if size:
            disk.extend(target, size)

    def _create_local(self, target, local_gb):
        """Create a blank image of specified size"""
        utils.execute('truncate', target, '-s', "%dG" % local_gb)
        # TODO(vish): should we format disk by default?

    def _create_image(self, inst, libvirt_xml, suffix='', disk_images=None,
                        network_info=None):
        if not network_info:
            network_info = _get_network_info(inst)

        if not suffix:
            suffix = ''

        # syntactic nicety
        def basepath(fname='', suffix=suffix):
            return os.path.join(FLAGS.instances_path,
                                inst['name'],
                                fname + suffix)

        # ensure directories exist and are writable
        utils.execute('mkdir', '-p', basepath(suffix=''))

        LOG.info(_('instance %s: Creating image'), inst['name'])
        f = open(basepath('libvirt.xml'), 'w')
        f.write(libvirt_xml)
        f.close()

        if FLAGS.libvirt_type == 'lxc':
            container_dir = '%s/rootfs' % basepath(suffix='')
            utils.execute('mkdir', '-p', container_dir)

        # NOTE(vish): No need add the suffix to console.log
        os.close(os.open(basepath('console.log', ''),
                         os.O_CREAT | os.O_WRONLY, 0660))

        user = manager.AuthManager().get_user(inst['user_id'])
        project = manager.AuthManager().get_project(inst['project_id'])

        if not disk_images:
            disk_images = {'image_id': inst['image_id'],
                           'kernel_id': inst['kernel_id'],
                           'ramdisk_id': inst['ramdisk_id']}

        if disk_images['kernel_id']:
            fname = '%08x' % int(disk_images['kernel_id'])
            self._cache_image(fn=self._fetch_image,
                              target=basepath('kernel'),
                              fname=fname,
                              image_id=disk_images['kernel_id'],
                              user=user,
                              project=project)
            if disk_images['ramdisk_id']:
                fname = '%08x' % int(disk_images['ramdisk_id'])
                self._cache_image(fn=self._fetch_image,
                                  target=basepath('ramdisk'),
                                  fname=fname,
                                  image_id=disk_images['ramdisk_id'],
                                  user=user,
                                  project=project)

        root_fname = '%08x' % int(disk_images['image_id'])
        size = FLAGS.minimum_root_size

        inst_type_id = inst['instance_type_id']
        inst_type = instance_types.get_instance_type(inst_type_id)
        if inst_type['name'] == 'm1.tiny' or suffix == '.rescue':
            size = None
            root_fname += "_sm"

        self._cache_image(fn=self._fetch_image,
                          target=basepath('disk'),
                          fname=root_fname,
                          cow=FLAGS.use_cow_images,
                          image_id=disk_images['image_id'],
                          user=user,
                          project=project,
                          size=size)

        if inst_type['local_gb']:
            self._cache_image(fn=self._create_local,
                              target=basepath('disk.local'),
                              fname="local_%s" % inst_type['local_gb'],
                              cow=FLAGS.use_cow_images,
                              local_gb=inst_type['local_gb'])

        # For now, we assume that if we're not using a kernel, we're using a
        # partitioned disk image where the target partition is the first
        # partition
        target_partition = None
        if not inst['kernel_id']:
            target_partition = "1"

        if FLAGS.libvirt_type == 'lxc':
            target_partition = None

        if inst['key_data']:
            key = str(inst['key_data'])
        else:
            key = None
        net = None

        nets = []
        ifc_template = open(FLAGS.injected_network_template).read()
        ifc_num = -1
        have_injected_networks = False
        admin_context = context.get_admin_context()
        for (network_ref, mapping) in network_info:
            ifc_num += 1

            if not network_ref['injected']:
                continue

            have_injected_networks = True
            address = mapping['ips'][0]['ip']
            address_v6 = None
            if FLAGS.use_ipv6:
                address_v6 = mapping['ip6s'][0]['ip']
            net_info = {'name': 'eth%d' % ifc_num,
                   'address': address,
                   'netmask': network_ref['netmask'],
                   'gateway': network_ref['gateway'],
                   'broadcast': network_ref['broadcast'],
                   'dns': network_ref['dns'],
                   'address_v6': address_v6,
                   'gateway_v6': network_ref['gateway_v6'],
                   'netmask_v6': network_ref['netmask_v6']}
            nets.append(net_info)

        if have_injected_networks:
            net = str(Template(ifc_template,
                               searchList=[{'interfaces': nets,
                                            'use_ipv6': FLAGS.use_ipv6}]))

        if key or net:
            inst_name = inst['name']
            img_id = inst.image_id
            if key:
                LOG.info(_('instance %(inst_name)s: injecting key into'
                        ' image %(img_id)s') % locals())
            if net:
                LOG.info(_('instance %(inst_name)s: injecting net into'
                        ' image %(img_id)s') % locals())
            try:
                disk.inject_data(basepath('disk'), key, net,
                                 partition=target_partition,
                                 nbd=FLAGS.use_cow_images)

                if FLAGS.libvirt_type == 'lxc':
                    disk.setup_container(basepath('disk'),
                                        container_dir=container_dir,
                                        nbd=FLAGS.use_cow_images)
            except Exception as e:
                # This could be a windows image, or a vmdk format disk
                LOG.warn(_('instance %(inst_name)s: ignoring error injecting'
                        ' data into image %(img_id)s (%(e)s)') % locals())

        if FLAGS.libvirt_type == 'uml':
            utils.execute('sudo', 'chown', 'root', basepath('disk'))

    def _get_nic_for_xml(self, network, mapping):
        # Assume that the gateway also acts as the dhcp server.
        dhcp_server = network['gateway']
        gateway_v6 = network['gateway_v6']
        mac_id = mapping['mac'].replace(':', '')

        if FLAGS.allow_project_net_traffic:
            template = "<parameter name=\"%s\"value=\"%s\" />\n"
            net, mask = _get_net_and_mask(network['cidr'])
            values = [("PROJNET", net), ("PROJMASK", mask)]
            if FLAGS.use_ipv6:
                net_v6, prefixlen_v6 = _get_net_and_prefixlen(
                                           network['cidr_v6'])
                values.extend([("PROJNETV6", net_v6),
                               ("PROJMASKV6", prefixlen_v6)])

            extra_params = "".join([template % value for value in values])
        else:
            extra_params = "\n"

        result = {
            'id': mac_id,
            'bridge_name': network['bridge'],
            'mac_address': mapping['mac'],
            'ip_address': mapping['ips'][0]['ip'],
            'dhcp_server': dhcp_server,
            'extra_params': extra_params,
        }

        if gateway_v6:
            result['gateway_v6'] = gateway_v6 + "/128"

        return result

    def _prepare_xml_info(self, instance, rescue=False, network_info=None):
        # TODO(adiantum) remove network_info creation code
        # when multinics will be completed
        if not network_info:
            network_info = _get_network_info(instance)

        nics = []
        for (network, mapping) in network_info:
            nics.append(self._get_nic_for_xml(network, mapping))
        # FIXME(vish): stick this in db
        inst_type_id = instance['instance_type_id']
        inst_type = instance_types.get_instance_type(inst_type_id)

        if FLAGS.use_cow_images:
            driver_type = 'qcow2'
        else:
            driver_type = 'raw'

        xml_info = {'type': FLAGS.libvirt_type,
                    'name': instance['name'],
                    'basepath': os.path.join(FLAGS.instances_path,
                                             instance['name']),
                    'memory_kb': inst_type['memory_mb'] * 1024,
                    'vcpus': inst_type['vcpus'],
                    'rescue': rescue,
                    'local': inst_type['local_gb'],
                    'driver_type': driver_type,
                    'nics': nics}

        if FLAGS.vnc_enabled:
            if FLAGS.libvirt_type != 'lxc':
                xml_info['vncserver_host'] = FLAGS.vncserver_host
        if not rescue:
            if instance['kernel_id']:
                xml_info['kernel'] = xml_info['basepath'] + "/kernel"

            if instance['ramdisk_id']:
                xml_info['ramdisk'] = xml_info['basepath'] + "/ramdisk"

            xml_info['disk'] = xml_info['basepath'] + "/disk"
        return xml_info

    def to_xml(self, instance, rescue=False, network_info=None):
        # TODO(termie): cache?
        LOG.debug(_('instance %s: starting toXML method'), instance['name'])
        xml_info = self._prepare_xml_info(instance, rescue, network_info)
        xml = str(Template(self.libvirt_xml, searchList=[xml_info]))
        LOG.debug(_('instance %s: finished toXML method'), instance['name'])
        return xml

    def _lookup_by_name(self, instance_name):
        """Retrieve libvirt domain object given an instance name.

        All libvirt error handling should be handled in this method and
        relevant nova exceptions should be raised in response.

        """
        try:
            return self._conn.lookupByName(instance_name)
        except libvirt.libvirtError as ex:
            error_code = ex.get_error_code()
            if error_code == libvirt.VIR_ERR_NO_DOMAIN:
                msg = _("Instance %s not found") % instance_name
                raise exception.NotFound(msg)

            msg = _("Error from libvirt while looking up %(instance_name)s: "
                    "[Error Code %(error_code)s] %(ex)s") % locals()
            raise exception.Error(msg)

    def get_info(self, instance_name):
        """Retrieve information from libvirt for a specific instance name.

        If a libvirt error is encountered during lookup, we might raise a
        NotFound exception or Error exception depending on how severe the
        libvirt error is.

        """
        virt_dom = self._lookup_by_name(instance_name)
        (state, max_mem, mem, num_cpu, cpu_time) = virt_dom.info()
        return {'state': state,
                'max_mem': max_mem,
                'mem': mem,
                'num_cpu': num_cpu,
                'cpu_time': cpu_time}

    def _create_new_domain(self, xml, persistent=True, launch_flags=0):
        # NOTE(justinsb): libvirt has two types of domain:
        # * a transient domain disappears when the guest is shutdown
        # or the host is rebooted.
        # * a permanent domain is not automatically deleted
        # NOTE(justinsb): Even for ephemeral instances, transient seems risky

        if persistent:
            # To create a persistent domain, first define it, then launch it.
            domain = self._conn.defineXML(xml)

            domain.createWithFlags(launch_flags)
        else:
            # createXML call creates a transient domain
            domain = self._conn.createXML(xml, launch_flags)

        return domain

    def get_diagnostics(self, instance_name):
        raise exception.ApiError(_("diagnostics are not supported "
                                   "for libvirt"))

    def get_disks(self, instance_name):
        """
        Note that this function takes an instance name, not an Instance, so
        that it can be called by monitor.

        Returns a list of all block devices for this domain.
        """
        domain = self._lookup_by_name(instance_name)
        # TODO(devcamcar): Replace libxml2 with etree.
        xml = domain.XMLDesc(0)
        doc = None

        try:
            doc = libxml2.parseDoc(xml)
        except:
            return []

        ctx = doc.xpathNewContext()
        disks = []

        try:
            ret = ctx.xpathEval('/domain/devices/disk')

            for node in ret:
                devdst = None

                for child in node.children:
                    if child.name == 'target':
                        devdst = child.prop('dev')

                if devdst is None:
                    continue

                disks.append(devdst)
        finally:
            if ctx is not None:
                ctx.xpathFreeContext()
            if doc is not None:
                doc.freeDoc()

        return disks

    def get_interfaces(self, instance_name):
        """
        Note that this function takes an instance name, not an Instance, so
        that it can be called by monitor.

        Returns a list of all network interfaces for this instance.
        """
        domain = self._lookup_by_name(instance_name)
        # TODO(devcamcar): Replace libxml2 with etree.
        xml = domain.XMLDesc(0)
        doc = None

        try:
            doc = libxml2.parseDoc(xml)
        except:
            return []

        ctx = doc.xpathNewContext()
        interfaces = []

        try:
            ret = ctx.xpathEval('/domain/devices/interface')

            for node in ret:
                devdst = None

                for child in node.children:
                    if child.name == 'target':
                        devdst = child.prop('dev')

                if devdst is None:
                    continue

                interfaces.append(devdst)
        finally:
            if ctx is not None:
                ctx.xpathFreeContext()
            if doc is not None:
                doc.freeDoc()

        return interfaces

    def get_vcpu_total(self):
        """Get vcpu number of physical computer.

        :returns: the number of cpu core.

        """

        # On certain platforms, this will raise a NotImplementedError.
        try:
            return multiprocessing.cpu_count()
        except NotImplementedError:
            LOG.warn(_("Cannot get the number of cpu, because this "
                       "function is not implemented for this platform. "
                       "This error can be safely ignored for now."))
            return 0

    def get_memory_mb_total(self):
        """Get the total memory size(MB) of physical computer.

        :returns: the total amount of memory(MB).

        """

        if sys.platform.upper() != 'LINUX2':
            return 0

        meminfo = open('/proc/meminfo').read().split()
        idx = meminfo.index('MemTotal:')
        # transforming kb to mb.
        return int(meminfo[idx + 1]) / 1024

    def get_local_gb_total(self):
        """Get the total hdd size(GB) of physical computer.

        :returns:
            The total amount of HDD(GB).
            Note that this value shows a partition where
            NOVA-INST-DIR/instances mounts.

        """

        hddinfo = os.statvfs(FLAGS.instances_path)
        return hddinfo.f_frsize * hddinfo.f_blocks / 1024 / 1024 / 1024

    def get_vcpu_used(self):
        """ Get vcpu usage number of physical computer.

        :returns: The total number of vcpu that currently used.

        """

        total = 0
        for dom_id in self._conn.listDomainsID():
            dom = self._conn.lookupByID(dom_id)
            total += len(dom.vcpus()[1])
        return total

    def get_memory_mb_used(self):
        """Get the free memory size(MB) of physical computer.

        :returns: the total usage of memory(MB).

        """

        if sys.platform.upper() != 'LINUX2':
            return 0

        m = open('/proc/meminfo').read().split()
        idx1 = m.index('MemFree:')
        idx2 = m.index('Buffers:')
        idx3 = m.index('Cached:')
        avail = (int(m[idx1 + 1]) + int(m[idx2 + 1]) + int(m[idx3 + 1])) / 1024
        return  self.get_memory_mb_total() - avail

    def get_local_gb_used(self):
        """Get the free hdd size(GB) of physical computer.

        :returns:
           The total usage of HDD(GB).
           Note that this value shows a partition where
           NOVA-INST-DIR/instances mounts.

        """

        hddinfo = os.statvfs(FLAGS.instances_path)
        avail = hddinfo.f_frsize * hddinfo.f_bavail / 1024 / 1024 / 1024
        return self.get_local_gb_total() - avail

    def get_hypervisor_type(self):
        """Get hypervisor type.

        :returns: hypervisor type (ex. qemu)

        """

        return self._conn.getType()

    def get_hypervisor_version(self):
        """Get hypervisor version.

        :returns: hypervisor version (ex. 12003)

        """

        # NOTE(justinsb): getVersion moved between libvirt versions
        # Trying to do be compatible with older versions is a lost cause
        # But ... we can at least give the user a nice message
        method = getattr(self._conn, 'getVersion', None)
        if method is None:
            raise exception.Error(_("libvirt version is too old"
                                    " (does not support getVersion)"))
            # NOTE(justinsb): If we wanted to get the version, we could:
            # method = getattr(libvirt, 'getVersion', None)
            # NOTE(justinsb): This would then rely on a proper version check

        return method()

    def get_cpu_info(self):
        """Get cpuinfo information.

        Obtains cpu feature from virConnect.getCapabilities,
        and returns as a json string.

        :return: see above description

        """

        xml = self._conn.getCapabilities()
        xml = libxml2.parseDoc(xml)
        nodes = xml.xpathEval('//host/cpu')
        if len(nodes) != 1:
            reason = _("'<cpu>' must be 1, but %d\n") % len(nodes)
            reason += xml.serialize()
            raise exception.InvalidCPUInfo(reason=reason)

        cpu_info = dict()

        arch_nodes = xml.xpathEval('//host/cpu/arch')
        if arch_nodes:
            cpu_info['arch'] = arch_nodes[0].getContent()

        model_nodes = xml.xpathEval('//host/cpu/model')
        if model_nodes:
            cpu_info['model'] = model_nodes[0].getContent()

        vendor_nodes = xml.xpathEval('//host/cpu/vendor')
        if vendor_nodes:
            cpu_info['vendor'] = vendor_nodes[0].getContent()

        topology_nodes = xml.xpathEval('//host/cpu/topology')
        topology = dict()
        if topology_nodes:
            topology_node = topology_nodes[0].get_properties()
            while topology_node:
                name = topology_node.get_name()
                topology[name] = topology_node.getContent()
                topology_node = topology_node.get_next()

            keys = ['cores', 'sockets', 'threads']
            tkeys = topology.keys()
            if set(tkeys) != set(keys):
                ks = ', '.join(keys)
                reason = _("topology (%(topology)s) must have %(ks)s")
                raise exception.InvalidCPUInfo(reason=reason % locals())

        feature_nodes = xml.xpathEval('//host/cpu/feature')
        features = list()
        for nodes in feature_nodes:
            features.append(nodes.get_properties().getContent())

        cpu_info['topology'] = topology
        cpu_info['features'] = features
        return utils.dumps(cpu_info)

    def block_stats(self, instance_name, disk):
        """
        Note that this function takes an instance name, not an Instance, so
        that it can be called by monitor.
        """
        domain = self._lookup_by_name(instance_name)
        return domain.blockStats(disk)

    def interface_stats(self, instance_name, interface):
        """
        Note that this function takes an instance name, not an Instance, so
        that it can be called by monitor.
        """
        domain = self._lookup_by_name(instance_name)
        return domain.interfaceStats(interface)

    def get_console_pool_info(self, console_type):
        #TODO(mdragon): console proxy should be implemented for libvirt,
        #               in case someone wants to use it with kvm or
        #               such. For now return fake data.
        return  {'address': '127.0.0.1',
                 'username': 'fakeuser',
                 'password': 'fakepassword'}

    def refresh_security_group_rules(self, security_group_id):
        self.firewall_driver.refresh_security_group_rules(security_group_id)

    def refresh_security_group_members(self, security_group_id):
        self.firewall_driver.refresh_security_group_members(security_group_id)

    def update_available_resource(self, ctxt, host):
        """Updates compute manager resource info on ComputeNode table.

        This method is called when nova-coompute launches, and
        whenever admin executes "nova-manage service update_resource".

        :param ctxt: security context
        :param host: hostname that compute manager is currently running

        """

        try:
            service_ref = db.service_get_all_compute_by_host(ctxt, host)[0]
        except exception.NotFound:
            raise exception.ComputeServiceUnavailable(host=host)

        # Updating host information
        dic = {'vcpus': self.get_vcpu_total(),
               'memory_mb': self.get_memory_mb_total(),
               'local_gb': self.get_local_gb_total(),
               'vcpus_used': self.get_vcpu_used(),
               'memory_mb_used': self.get_memory_mb_used(),
               'local_gb_used': self.get_local_gb_used(),
               'hypervisor_type': self.get_hypervisor_type(),
               'hypervisor_version': self.get_hypervisor_version(),
               'cpu_info': self.get_cpu_info()}

        compute_node_ref = service_ref['compute_node']
        if not compute_node_ref:
            LOG.info(_('Compute_service record created for %s ') % host)
            dic['service_id'] = service_ref['id']
            db.compute_node_create(ctxt, dic)
        else:
            LOG.info(_('Compute_service record updated for %s ') % host)
            db.compute_node_update(ctxt, compute_node_ref[0]['id'], dic)

    def compare_cpu(self, cpu_info):
        """Checks the host cpu is compatible to a cpu given by xml.

        "xml" must be a part of libvirt.openReadonly().getCapabilities().
        return values follows by virCPUCompareResult.
        if 0 > return value, do live migration.
        'http://libvirt.org/html/libvirt-libvirt.html#virCPUCompareResult'

        :param cpu_info: json string that shows cpu feature(see get_cpu_info())
        :returns:
            None. if given cpu info is not compatible to this server,
            raise exception.

        """

        LOG.info(_('Instance launched has CPU info:\n%s') % cpu_info)
        dic = utils.loads(cpu_info)
        xml = str(Template(self.cpuinfo_xml, searchList=dic))
        LOG.info(_('to xml...\n:%s ' % xml))

        u = "http://libvirt.org/html/libvirt-libvirt.html#virCPUCompareResult"
        m = _("CPU doesn't have compatibility.\n\n%(ret)s\n\nRefer to %(u)s")
        # unknown character exists in xml, then libvirt complains
        try:
            ret = self._conn.compareCPU(xml, 0)
        except libvirt.libvirtError, e:
            ret = e.message
            LOG.error(m % locals())
            raise

        if ret <= 0:
            raise exception.InvalidCPUInfo(reason=m % locals())

        return

    def ensure_filtering_rules_for_instance(self, instance_ref,
                                            time=None):
        """Setting up filtering rules and waiting for its completion.

        To migrate an instance, filtering rules to hypervisors
        and firewalls are inevitable on destination host.
        ( Waiting only for filterling rules to hypervisor,
        since filtering rules to firewall rules can be set faster).

        Concretely, the below method must be called.
        - setup_basic_filtering (for nova-basic, etc.)
        - prepare_instance_filter(for nova-instance-instance-xxx, etc.)

        to_xml may have to be called since it defines PROJNET, PROJMASK.
        but libvirt migrates those value through migrateToURI(),
        so , no need to be called.

        Don't use thread for this method since migration should
        not be started when setting-up filtering rules operations
        are not completed.

        :params instance_ref: nova.db.sqlalchemy.models.Instance object

        """

        if not time:
            time = greenthread

        # If any instances never launch at destination host,
        # basic-filtering must be set here.
        self.firewall_driver.setup_basic_filtering(instance_ref)
        # setting up n)ova-instance-instance-xx mainly.
        self.firewall_driver.prepare_instance_filter(instance_ref)

        # wait for completion
        timeout_count = range(FLAGS.live_migration_retry_count)
        while timeout_count:
            if self.firewall_driver.instance_filter_exists(instance_ref):
                break
            timeout_count.pop()
            if len(timeout_count) == 0:
                msg = _('Timeout migrating for %s. nwfilter not found.')
                raise exception.Error(msg % instance_ref.name)
            time.sleep(1)

    def live_migration(self, ctxt, instance_ref, dest,
                       post_method, recover_method):
        """Spawning live_migration operation for distributing high-load.

        :params ctxt: security context
        :params instance_ref:
            nova.db.sqlalchemy.models.Instance object
            instance object that is migrated.
        :params dest: destination host
        :params post_method:
            post operation method.
            expected nova.compute.manager.post_live_migration.
        :params recover_method:
            recovery method when any exception occurs.
            expected nova.compute.manager.recover_live_migration.

        """

        greenthread.spawn(self._live_migration, ctxt, instance_ref, dest,
                          post_method, recover_method)

    def _live_migration(self, ctxt, instance_ref, dest,
                        post_method, recover_method):
        """Do live migration.

        :params ctxt: security context
        :params instance_ref:
            nova.db.sqlalchemy.models.Instance object
            instance object that is migrated.
        :params dest: destination host
        :params post_method:
            post operation method.
            expected nova.compute.manager.post_live_migration.
        :params recover_method:
            recovery method when any exception occurs.
            expected nova.compute.manager.recover_live_migration.

        """

        # Do live migration.
        try:
            flaglist = FLAGS.live_migration_flag.split(',')
            flagvals = [getattr(libvirt, x.strip()) for x in flaglist]
            logical_sum = reduce(lambda x, y: x | y, flagvals)

            if self.read_only:
                tmpconn = self._connect(self.libvirt_uri, False)
                dom = tmpconn.lookupByName(instance_ref.name)
                dom.migrateToURI(FLAGS.live_migration_uri % dest,
                                 logical_sum,
                                 None,
                                 FLAGS.live_migration_bandwidth)
                tmpconn.close()
            else:
                dom = self._conn.lookupByName(instance_ref.name)
                dom.migrateToURI(FLAGS.live_migration_uri % dest,
                                 logical_sum,
                                 None,
                                 FLAGS.live_migration_bandwidth)

        except Exception:
            recover_method(ctxt, instance_ref, dest=dest)
            raise

        # Waiting for completion of live_migration.
        timer = utils.LoopingCall(f=None)

        def wait_for_live_migration():
            """waiting for live migration completion"""
            try:
                self.get_info(instance_ref.name)['state']
            except exception.NotFound:
                timer.stop()
                post_method(ctxt, instance_ref, dest)

        timer.f = wait_for_live_migration
        timer.start(interval=0.5, now=True)

    def unfilter_instance(self, instance_ref):
        """See comments of same method in firewall_driver."""
        self.firewall_driver.unfilter_instance(instance_ref)


class FirewallDriver(object):
    def prepare_instance_filter(self, instance, network_info=None):
        """Prepare filters for the instance.

        At this point, the instance isn't running yet."""
        raise NotImplementedError()

    def unfilter_instance(self, instance):
        """Stop filtering instance"""
        raise NotImplementedError()

    def apply_instance_filter(self, instance):
        """Apply instance filter.

        Once this method returns, the instance should be firewalled
        appropriately. This method should as far as possible be a
        no-op. It's vastly preferred to get everything set up in
        prepare_instance_filter.
        """
        raise NotImplementedError()

    def refresh_security_group_rules(self, security_group_id):
        """Refresh security group rules from data store

        Gets called when a rule has been added to or removed from
        the security group."""
        raise NotImplementedError()

    def refresh_security_group_members(self, security_group_id):
        """Refresh security group members from data store

        Gets called when an instance gets added to or removed from
        the security group."""
        raise NotImplementedError()

    def setup_basic_filtering(self, instance, network_info=None):
        """Create rules to block spoofing and allow dhcp.

        This gets called when spawning an instance, before
        :method:`prepare_instance_filter`.

        """
        raise NotImplementedError()

    def instance_filter_exists(self, instance):
        """Check nova-instance-instance-xxx exists"""
        raise NotImplementedError()


class NWFilterFirewall(FirewallDriver):
    """
    This class implements a network filtering mechanism versatile
    enough for EC2 style Security Group filtering by leveraging
    libvirt's nwfilter.

    First, all instances get a filter ("nova-base-filter") applied.
    This filter provides some basic security such as protection against
    MAC spoofing, IP spoofing, and ARP spoofing.

    This filter drops all incoming ipv4 and ipv6 connections.
    Outgoing connections are never blocked.

    Second, every security group maps to a nwfilter filter(*).
    NWFilters can be updated at runtime and changes are applied
    immediately, so changes to security groups can be applied at
    runtime (as mandated by the spec).

    Security group rules are named "nova-secgroup-<id>" where <id>
    is the internal id of the security group. They're applied only on
    hosts that have instances in the security group in question.

    Updates to security groups are done by updating the data model
    (in response to API calls) followed by a request sent to all
    the nodes with instances in the security group to refresh the
    security group.

    Each instance has its own NWFilter, which references the above
    mentioned security group NWFilters. This was done because
    interfaces can only reference one filter while filters can
    reference multiple other filters. This has the added benefit of
    actually being able to add and remove security groups from an
    instance at run time. This functionality is not exposed anywhere,
    though.

    Outstanding questions:

    The name is unique, so would there be any good reason to sync
    the uuid across the nodes (by assigning it from the datamodel)?


    (*) This sentence brought to you by the redundancy department of
        redundancy.

    """

    def __init__(self, get_connection, **kwargs):
        self._libvirt_get_connection = get_connection
        self.static_filters_configured = False
        self.handle_security_groups = False

    def apply_instance_filter(self, instance):
        """No-op. Everything is done in prepare_instance_filter"""
        pass

    def _get_connection(self):
        return self._libvirt_get_connection()
    _conn = property(_get_connection)

    def nova_dhcp_filter(self):
        """The standard allow-dhcp-server filter is an <ip> one, so it uses
           ebtables to allow traffic through. Without a corresponding rule in
           iptables, it'll get blocked anyway."""

        return '''<filter name='nova-allow-dhcp-server' chain='ipv4'>
                    <uuid>891e4787-e5c0-d59b-cbd6-41bc3c6b36fc</uuid>
                    <rule action='accept' direction='out'
                          priority='100'>
                      <udp srcipaddr='0.0.0.0'
                           dstipaddr='255.255.255.255'
                           srcportstart='68'
                           dstportstart='67'/>
                    </rule>
                    <rule action='accept' direction='in'
                          priority='100'>
                      <udp srcipaddr='$DHCPSERVER'
                           srcportstart='67'
                           dstportstart='68'/>
                    </rule>
                  </filter>'''

    def nova_ra_filter(self):
        return '''<filter name='nova-allow-ra-server' chain='root'>
                            <uuid>d707fa71-4fb5-4b27-9ab7-ba5ca19c8804</uuid>
                              <rule action='accept' direction='inout'
                                    priority='100'>
                                <icmpv6 srcipaddr='$RASERVER'/>
                              </rule>
                            </filter>'''

    def setup_basic_filtering(self, instance, network_info=None):
        """Set up basic filtering (MAC, IP, and ARP spoofing protection)"""
        logging.info('called setup_basic_filtering in nwfilter')

        if not network_info:
            network_info = _get_network_info(instance)

        if self.handle_security_groups:
            # No point in setting up a filter set that we'll be overriding
            # anyway.
            return

        logging.info('ensuring static filters')
        self._ensure_static_filters()

        if instance['image_id'] == str(FLAGS.vpn_image_id):
            base_filter = 'nova-vpn'
        else:
            base_filter = 'nova-base'

        for (network, mapping) in network_info:
            nic_id = mapping['mac'].replace(':', '')
            instance_filter_name = self._instance_filter_name(instance, nic_id)
            self._define_filter(self._filter_container(instance_filter_name,
                                                       [base_filter]))

    def _ensure_static_filters(self):
        if self.static_filters_configured:
            return

        self._define_filter(self._filter_container('nova-base',
                                                   ['no-mac-spoofing',
                                                    'no-ip-spoofing',
                                                    'no-arp-spoofing',
                                                    'allow-dhcp-server']))
        self._define_filter(self._filter_container('nova-vpn',
                                                   ['allow-dhcp-server']))
        self._define_filter(self.nova_base_ipv4_filter)
        self._define_filter(self.nova_base_ipv6_filter)
        self._define_filter(self.nova_dhcp_filter)
        self._define_filter(self.nova_ra_filter)
        if FLAGS.allow_project_net_traffic:
            self._define_filter(self.nova_project_filter)
            if FLAGS.use_ipv6:
                self._define_filter(self.nova_project_filter_v6)

        self.static_filters_configured = True

    def _filter_container(self, name, filters):
        xml = '''<filter name='%s' chain='root'>%s</filter>''' % (
                 name,
                 ''.join(["<filterref filter='%s'/>" % (f,) for f in filters]))
        return xml

    def nova_base_ipv4_filter(self):
        retval = "<filter name='nova-base-ipv4' chain='ipv4'>"
        for protocol in ['tcp', 'udp', 'icmp']:
            for direction, action, priority in [('out', 'accept', 399),
                                                ('in', 'drop', 400)]:
                retval += """<rule action='%s' direction='%s' priority='%d'>
                               <%s />
                             </rule>""" % (action, direction,
                                              priority, protocol)
        retval += '</filter>'
        return retval

    def nova_base_ipv6_filter(self):
        retval = "<filter name='nova-base-ipv6' chain='ipv6'>"
        for protocol in ['tcp-ipv6', 'udp-ipv6', 'icmpv6']:
            for direction, action, priority in [('out', 'accept', 399),
                                                ('in', 'drop', 400)]:
                retval += """<rule action='%s' direction='%s' priority='%d'>
                               <%s />
                             </rule>""" % (action, direction,
                                              priority, protocol)
        retval += '</filter>'
        return retval

    def nova_project_filter(self):
        retval = "<filter name='nova-project' chain='ipv4'>"
        for protocol in ['tcp', 'udp', 'icmp']:
            retval += """<rule action='accept' direction='in' priority='200'>
                           <%s srcipaddr='$PROJNET' srcipmask='$PROJMASK' />
                         </rule>""" % protocol
        retval += '</filter>'
        return retval

    def nova_project_filter_v6(self):
        retval = "<filter name='nova-project-v6' chain='ipv6'>"
        for protocol in ['tcp-ipv6', 'udp-ipv6', 'icmpv6']:
            retval += """<rule action='accept' direction='inout'
                                                   priority='200'>
                           <%s srcipaddr='$PROJNETV6'
                               srcipmask='$PROJMASKV6' />
                         </rule>""" % (protocol)
        retval += '</filter>'
        return retval

    def _define_filter(self, xml):
        if callable(xml):
            xml = xml()
        # execute in a native thread and block current greenthread until done
        tpool.execute(self._conn.nwfilterDefineXML, xml)

    def unfilter_instance(self, instance):
        # Nothing to do
        pass

    def prepare_instance_filter(self, instance, network_info=None):
        """
        Creates an NWFilter for the given instance. In the process,
        it makes sure the filters for the security groups as well as
        the base filter are all in place.
        """
        if not network_info:
            network_info = _get_network_info(instance)
<<<<<<< HEAD
=======
        if instance['image_id'] == str(FLAGS.vpn_image_id):
            base_filter = 'nova-vpn'
        else:
            base_filter = 'nova-base'
>>>>>>> 26d44d12

        ctxt = context.get_admin_context()

        instance_secgroup_filter_name = \
            '%s-secgroup' % (self._instance_filter_name(instance))
            #% (instance_filter_name,)

        instance_secgroup_filter_children = ['nova-base-ipv4',
                                             'nova-base-ipv6',
                                             'nova-allow-dhcp-server']

        if FLAGS.use_ipv6:
            networks = [network for (network, _m) in network_info if
                        network['gateway_v6']]

            if networks:
                instance_secgroup_filter_children.\
                    append('nova-allow-ra-server')

        for security_group in \
                db.security_group_get_by_instance(ctxt, instance['id']):

            self.refresh_security_group_rules(security_group['id'])

            instance_secgroup_filter_children.append('nova-secgroup-%s' %
                                                    security_group['id'])

            self._define_filter(
                    self._filter_container(instance_secgroup_filter_name,
                                           instance_secgroup_filter_children))

        network_filters = self.\
            _create_network_filters(instance, network_info,
                                    instance_secgroup_filter_name)

        for (name, children) in network_filters:
            self._define_filters(name, children)

    def _create_network_filters(self, instance, network_info,
                               instance_secgroup_filter_name):
        if instance['image_id'] == FLAGS.vpn_image_id:
            base_filter = 'nova-vpn'
        else:
            base_filter = 'nova-base'

        result = []
        for (_n, mapping) in network_info:
            nic_id = mapping['mac'].replace(':', '')
            instance_filter_name = self._instance_filter_name(instance, nic_id)
            instance_filter_children = [base_filter,
                                        instance_secgroup_filter_name]

            if FLAGS.allow_project_net_traffic:
                instance_filter_children.append('nova-project')
                if FLAGS.use_ipv6:
                    instance_filter_children.append('nova-project-v6')

            result.append((instance_filter_name, instance_filter_children))

        return result

    def _define_filters(self, filter_name, filter_children):
        self._define_filter(self._filter_container(filter_name,
                                                   filter_children))

    def refresh_security_group_rules(self, security_group_id):
        return self._define_filter(
                   self.security_group_to_nwfilter_xml(security_group_id))

    def security_group_to_nwfilter_xml(self, security_group_id):
        security_group = db.security_group_get(context.get_admin_context(),
                                               security_group_id)
        rule_xml = ""
        v6protocol = {'tcp': 'tcp-ipv6', 'udp': 'udp-ipv6', 'icmp': 'icmpv6'}
        for rule in security_group.rules:
            rule_xml += "<rule action='accept' direction='in' priority='300'>"
            if rule.cidr:
                version = _get_ip_version(rule.cidr)
                if(FLAGS.use_ipv6 and version == 6):
                    net, prefixlen = _get_net_and_prefixlen(rule.cidr)
                    rule_xml += "<%s srcipaddr='%s' srcipmask='%s' " % \
                                (v6protocol[rule.protocol], net, prefixlen)
                else:
                    net, mask = _get_net_and_mask(rule.cidr)
                    rule_xml += "<%s srcipaddr='%s' srcipmask='%s' " % \
                                (rule.protocol, net, mask)
                if rule.protocol in ['tcp', 'udp']:
                    rule_xml += "dstportstart='%s' dstportend='%s' " % \
                                (rule.from_port, rule.to_port)
                elif rule.protocol == 'icmp':
                    LOG.info('rule.protocol: %r, rule.from_port: %r, '
                             'rule.to_port: %r', rule.protocol,
                             rule.from_port, rule.to_port)
                    if rule.from_port != -1:
                        rule_xml += "type='%s' " % rule.from_port
                    if rule.to_port != -1:
                        rule_xml += "code='%s' " % rule.to_port

                rule_xml += '/>\n'
            rule_xml += "</rule>\n"
        xml = "<filter name='nova-secgroup-%s' " % security_group_id
        if(FLAGS.use_ipv6):
            xml += "chain='root'>%s</filter>" % rule_xml
        else:
            xml += "chain='ipv4'>%s</filter>" % rule_xml
        return xml

    def _instance_filter_name(self, instance, nic_id=None):
        if not nic_id:
            return 'nova-instance-%s' % (instance['name'])
        return 'nova-instance-%s-%s' % (instance['name'], nic_id)

    def instance_filter_exists(self, instance):
        """Check nova-instance-instance-xxx exists"""
        network_info = _get_network_info(instance)
        for (network, mapping) in network_info:
            nic_id = mapping['mac'].replace(':', '')
            instance_filter_name = self._instance_filter_name(instance, nic_id)
            try:
                self._conn.nwfilterLookupByName(instance_filter_name)
            except libvirt.libvirtError:
                name = instance.name
                LOG.debug(_('The nwfilter(%(instance_filter_name)s) for'
                            '%(name)s is not found.') % locals())
                return False
        return True


class IptablesFirewallDriver(FirewallDriver):
    def __init__(self, execute=None, **kwargs):
        from nova.network import linux_net
        self.iptables = linux_net.iptables_manager
        self.instances = {}
        self.nwfilter = NWFilterFirewall(kwargs['get_connection'])

        self.iptables.ipv4['filter'].add_chain('sg-fallback')
        self.iptables.ipv4['filter'].add_rule('sg-fallback', '-j DROP')
        self.iptables.ipv6['filter'].add_chain('sg-fallback')
        self.iptables.ipv6['filter'].add_rule('sg-fallback', '-j DROP')

    def setup_basic_filtering(self, instance, network_info=None):
        """Use NWFilter from libvirt for this."""
        if not network_info:
            network_info = _get_network_info(instance)
        return self.nwfilter.setup_basic_filtering(instance, network_info)

    def apply_instance_filter(self, instance):
        """No-op. Everything is done in prepare_instance_filter"""
        pass

    def unfilter_instance(self, instance):
        if self.instances.pop(instance['id'], None):
            self.remove_filters_for_instance(instance)
            self.iptables.apply()
        else:
            LOG.info(_('Attempted to unfilter instance %s which is not '
                     'filtered'), instance['id'])

    def prepare_instance_filter(self, instance, network_info=None):
        if not network_info:
            network_info = _get_network_info(instance)
        self.instances[instance['id']] = instance
        self.add_filters_for_instance(instance, network_info)
        self.iptables.apply()

    def _create_filter(self, ips, chain_name):
        return ['-d %s -j $%s' % (ip, chain_name) for ip in ips]

    def _filters_for_instance(self, chain_name, network_info):
        ips_v4 = [ip['ip'] for (_n, mapping) in network_info
                 for ip in mapping['ips']]
        ipv4_rules = self._create_filter(ips_v4, chain_name)

        ips_v6 = [ip['ip'] for (_n, mapping) in network_info
                 for ip in mapping['ip6s']]

        ipv6_rules = self._create_filter(ips_v6, chain_name)
        return ipv4_rules, ipv6_rules

    def _add_filters(self, chain_name, ipv4_rules, ipv6_rules):
        for rule in ipv4_rules:
            self.iptables.ipv4['filter'].add_rule(chain_name, rule)

        if FLAGS.use_ipv6:
            for rule in ipv6_rules:
                self.iptables.ipv6['filter'].add_rule(chain_name, rule)

    def add_filters_for_instance(self, instance, network_info=None):
        chain_name = self._instance_chain_name(instance)
        if FLAGS.use_ipv6:
            self.iptables.ipv6['filter'].add_chain(chain_name)
        self.iptables.ipv4['filter'].add_chain(chain_name)
        ipv4_rules, ipv6_rules = self._filters_for_instance(chain_name,
                                                            network_info)
        self._add_filters('local', ipv4_rules, ipv6_rules)
        ipv4_rules, ipv6_rules = self.instance_rules(instance, network_info)
        self._add_filters(chain_name, ipv4_rules, ipv6_rules)

    def remove_filters_for_instance(self, instance):
        chain_name = self._instance_chain_name(instance)

        self.iptables.ipv4['filter'].remove_chain(chain_name)
        if FLAGS.use_ipv6:
            self.iptables.ipv6['filter'].remove_chain(chain_name)

    def instance_rules(self, instance, network_info=None):
        if not network_info:
            network_info = _get_network_info(instance)
        ctxt = context.get_admin_context()

        ipv4_rules = []
        ipv6_rules = []

        # Always drop invalid packets
        ipv4_rules += ['-m state --state ' 'INVALID -j DROP']
        ipv6_rules += ['-m state --state ' 'INVALID -j DROP']

        # Allow established connections
        ipv4_rules += ['-m state --state ESTABLISHED,RELATED -j ACCEPT']
        ipv6_rules += ['-m state --state ESTABLISHED,RELATED -j ACCEPT']

        dhcp_servers = [network['gateway'] for (network, _m) in network_info]

        for dhcp_server in dhcp_servers:
            ipv4_rules.append('-s %s -p udp --sport 67 --dport 68 '
                              '-j ACCEPT' % (dhcp_server,))

        #Allow project network traffic
        if FLAGS.allow_project_net_traffic:
            cidrs = [network['cidr'] for (network, _m) in network_info]
            for cidr in cidrs:
                ipv4_rules.append('-s %s -j ACCEPT' % (cidr,))

        # We wrap these in FLAGS.use_ipv6 because they might cause
        # a DB lookup. The other ones are just list operations, so
        # they're not worth the clutter.
        if FLAGS.use_ipv6:
            # Allow RA responses
            gateways_v6 = [network['gateway_v6'] for (network, _) in
                           network_info]
            for gateway_v6 in gateways_v6:
                ipv6_rules.append(
                        '-s %s/128 -p icmpv6 -j ACCEPT' % (gateway_v6,))

            #Allow project network traffic
            if FLAGS.allow_project_net_traffic:
                cidrv6s = [network['cidr_v6'] for (network, _m)
                          in network_info]

                for cidrv6 in cidrv6s:
                    ipv6_rules.append('-s %s -j ACCEPT' % (cidrv6,))

        security_groups = db.security_group_get_by_instance(ctxt,
                                                            instance['id'])

        # then, security group chains and rules
        for security_group in security_groups:
            rules = db.security_group_rule_get_by_security_group(ctxt,
                                                          security_group['id'])

            for rule in rules:
                logging.info('%r', rule)

                if not rule.cidr:
                    # Eventually, a mechanism to grant access for security
                    # groups will turn up here. It'll use ipsets.
                    continue

                version = _get_ip_version(rule.cidr)
                if version == 4:
                    rules = ipv4_rules
                else:
                    rules = ipv6_rules

                protocol = rule.protocol
                if version == 6 and rule.protocol == 'icmp':
                    protocol = 'icmpv6'

                args = ['-p', protocol, '-s', rule.cidr]

                if rule.protocol in ['udp', 'tcp']:
                    if rule.from_port == rule.to_port:
                        args += ['--dport', '%s' % (rule.from_port,)]
                    else:
                        args += ['-m', 'multiport',
                                 '--dports', '%s:%s' % (rule.from_port,
                                                        rule.to_port)]
                elif rule.protocol == 'icmp':
                    icmp_type = rule.from_port
                    icmp_code = rule.to_port

                    if icmp_type == -1:
                        icmp_type_arg = None
                    else:
                        icmp_type_arg = '%s' % icmp_type
                        if not icmp_code == -1:
                            icmp_type_arg += '/%s' % icmp_code

                    if icmp_type_arg:
                        if version == 4:
                            args += ['-m', 'icmp', '--icmp-type',
                                     icmp_type_arg]
                        elif version == 6:
                            args += ['-m', 'icmp6', '--icmpv6-type',
                                     icmp_type_arg]

                args += ['-j ACCEPT']
                rules += [' '.join(args)]

        ipv4_rules += ['-j $sg-fallback']
        ipv6_rules += ['-j $sg-fallback']

        return ipv4_rules, ipv6_rules

    def instance_filter_exists(self, instance):
        """Check nova-instance-instance-xxx exists"""
        return self.nwfilter.instance_filter_exists(instance)

    def refresh_security_group_members(self, security_group):
        pass

    def refresh_security_group_rules(self, security_group):
        self.do_refresh_security_group_rules(security_group)
        self.iptables.apply()

    @utils.synchronized('iptables', external=True)
    def do_refresh_security_group_rules(self, security_group):
        for instance in self.instances.values():
            self.remove_filters_for_instance(instance)
            self.add_filters_for_instance(instance)

    def _security_group_chain_name(self, security_group_id):
        return 'nova-sg-%s' % (security_group_id,)

    def _instance_chain_name(self, instance):
        return 'inst-%s' % (instance['id'],)<|MERGE_RESOLUTION|>--- conflicted
+++ resolved
@@ -1836,13 +1836,6 @@
         """
         if not network_info:
             network_info = _get_network_info(instance)
-<<<<<<< HEAD
-=======
-        if instance['image_id'] == str(FLAGS.vpn_image_id):
-            base_filter = 'nova-vpn'
-        else:
-            base_filter = 'nova-base'
->>>>>>> 26d44d12
 
         ctxt = context.get_admin_context()
 
@@ -1883,7 +1876,7 @@
 
     def _create_network_filters(self, instance, network_info,
                                instance_secgroup_filter_name):
-        if instance['image_id'] == FLAGS.vpn_image_id:
+        if instance['image_id'] == str(FLAGS.vpn_image_id):
             base_filter = 'nova-vpn'
         else:
             base_filter = 'nova-base'
