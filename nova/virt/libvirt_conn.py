# vim: tabstop=4 shiftwidth=4 softtabstop=4

# Copyright 2010 United States Government as represented by the
# Administrator of the National Aeronautics and Space Administration.
# All Rights Reserved.
# Copyright (c) 2010 Citrix Systems, Inc.
#
#    Licensed under the Apache License, Version 2.0 (the "License"); you may
#    not use this file except in compliance with the License. You may obtain
#    a copy of the License at
#
#         http://www.apache.org/licenses/LICENSE-2.0
#
#    Unless required by applicable law or agreed to in writing, software
#    distributed under the License is distributed on an "AS IS" BASIS, WITHOUT
#    WARRANTIES OR CONDITIONS OF ANY KIND, either express or implied. See the
#    License for the specific language governing permissions and limitations
#    under the License.

"""
A connection to a hypervisor through libvirt.

Supports KVM, QEMU, UML, and XEN.

**Related Flags**

:libvirt_type:  Libvirt domain type.  Can be kvm, qemu, uml, xen
                (default: kvm).
:libvirt_uri:  Override for the default libvirt URI (depends on libvirt_type).
:libvirt_xml_template:  Libvirt XML Template.
:rescue_image_id:  Rescue ami image (default: ami-rescue).
:rescue_kernel_id:  Rescue aki image (default: aki-rescue).
:rescue_ramdisk_id:  Rescue ari image (default: ari-rescue).
:injected_network_template:  Template file for injected network
:allow_project_net_traffic:  Whether to allow in project network traffic

"""

import os
import shutil
import random
import subprocess
import uuid
from xml.dom import minidom


from eventlet import greenthread
from eventlet import event
from eventlet import tpool

import IPy

from nova import context
from nova import db
from nova import exception
from nova import flags
from nova import log as logging
from nova import utils
#from nova.api import context
from nova.auth import manager
from nova.compute import instance_types
from nova.compute import power_state
from nova.virt import disk
from nova.virt import images

libvirt = None
libxml2 = None
Template = None

LOG = logging.getLogger('nova.virt.libvirt_conn')

FLAGS = flags.FLAGS
# TODO(vish): These flags should probably go into a shared location
flags.DEFINE_string('rescue_image_id', 'ami-rescue', 'Rescue ami image')
flags.DEFINE_string('rescue_kernel_id', 'aki-rescue', 'Rescue aki image')
flags.DEFINE_string('rescue_ramdisk_id', 'ari-rescue', 'Rescue ari image')
flags.DEFINE_string('injected_network_template',
                    utils.abspath('virt/interfaces.template'),
                    'Template file for injected network')
flags.DEFINE_string('libvirt_xml_template',
                    utils.abspath('virt/libvirt.xml.template'),
                    'Libvirt XML Template')
flags.DEFINE_string('libvirt_type',
                    'kvm',
                    'Libvirt domain type (valid options are: '
                    'kvm, qemu, uml, xen)')
flags.DEFINE_string('libvirt_uri',
                    '',
                    'Override the default libvirt URI (which is dependent'
                    ' on libvirt_type)')
flags.DEFINE_bool('allow_project_net_traffic',
                  True,
                  'Whether to allow in project network traffic')
flags.DEFINE_bool('use_cow_images',
                  True,
                  'Whether to use cow images')
flags.DEFINE_string('ajaxterm_portrange',
                    '10000-12000',
                    'Range of ports that ajaxterm should randomly try to bind')
flags.DEFINE_string('firewall_driver',
                    'nova.virt.libvirt_conn.IptablesFirewallDriver',
                    'Firewall driver (defaults to iptables)')


def get_connection(read_only):
    # These are loaded late so that there's no need to install these
    # libraries when not using libvirt.
    # Cheetah is separate because the unit tests want to load Cheetah,
    # but not libvirt.
    global libvirt
    global libxml2
    if libvirt is None:
        libvirt = __import__('libvirt')
    if libxml2 is None:
        libxml2 = __import__('libxml2')
    _late_load_cheetah()
    return LibvirtConnection(read_only)


def _late_load_cheetah():
    global Template
    if Template is None:
        t = __import__('Cheetah.Template', globals(), locals(), ['Template'],
                       -1)
        Template = t.Template


def _get_net_and_mask(cidr):
    net = IPy.IP(cidr)
    return str(net.net()), str(net.netmask())


def _get_net_and_prefixlen(cidr):
    net = IPy.IP(cidr)
    return str(net.net()), str(net.prefixlen())


def _get_ip_version(cidr):
        net = IPy.IP(cidr)
        return int(net.version())


class LibvirtConnection(object):

    def __init__(self, read_only):
        self.libvirt_uri = self.get_uri()

        self.libvirt_xml = open(FLAGS.libvirt_xml_template).read()
        self._wrapped_conn = None
        self.read_only = read_only

        self.nwfilter = NWFilterFirewall(self._get_connection)

        if not FLAGS.firewall_driver:
            self.firewall_driver = self.nwfilter
            self.nwfilter.handle_security_groups = True
        else:
            self.firewall_driver = utils.import_object(FLAGS.firewall_driver)

    def init_host(self):
        pass

    def _get_connection(self):
        if not self._wrapped_conn or not self._test_connection():
            LOG.debug(_('Connecting to libvirt: %s'), self.libvirt_uri)
            self._wrapped_conn = self._connect(self.libvirt_uri,
                                               self.read_only)
        return self._wrapped_conn
    _conn = property(_get_connection)

    def _test_connection(self):
        try:
            self._wrapped_conn.getInfo()
            return True
        except libvirt.libvirtError as e:
            if e.get_error_code() == libvirt.VIR_ERR_SYSTEM_ERROR and \
               e.get_error_domain() == libvirt.VIR_FROM_REMOTE:
                LOG.debug(_('Connection to libvirt broke'))
                return False
            raise

    def get_uri(self):
        if FLAGS.libvirt_type == 'uml':
            uri = FLAGS.libvirt_uri or 'uml:///system'
        elif FLAGS.libvirt_type == 'xen':
            uri = FLAGS.libvirt_uri or 'xen:///'
        else:
            uri = FLAGS.libvirt_uri or 'qemu:///system'
        return uri

    def _connect(self, uri, read_only):
        auth = [[libvirt.VIR_CRED_AUTHNAME, libvirt.VIR_CRED_NOECHOPROMPT],
                'root',
                None]

        if read_only:
            return libvirt.openReadOnly(uri)
        else:
            return libvirt.openAuth(uri, auth, 0)

    def list_instances(self):
        return [self._conn.lookupByID(x).name()
                for x in self._conn.listDomainsID()]

    def destroy(self, instance, cleanup=True):
        try:
            virt_dom = self._conn.lookupByName(instance['name'])
            virt_dom.destroy()
        except Exception as _err:
            pass
            # If the instance is already terminated, we're still happy

        # We'll save this for when we do shutdown,
        # instead of destroy - but destroy returns immediately
        timer = utils.LoopingCall(f=None)

        while True:
            try:
                state = self.get_info(instance['name'])['state']
                db.instance_set_state(context.get_admin_context(),
                                      instance['id'], state)
                if state == power_state.SHUTDOWN:
                    break
            except Exception:
                db.instance_set_state(context.get_admin_context(),
                                      instance['id'],
                                      power_state.SHUTDOWN)
                break

        self.firewall_driver.unfilter_instance(instance)

        if cleanup:
            self._cleanup(instance)

        return True

    def _cleanup(self, instance):
        target = os.path.join(FLAGS.instances_path, instance['name'])
        instance_name = instance['name']
        LOG.info(_('instance %(instance_name)s: deleting instance files'
                ' %(target)s') % locals())
        if os.path.exists(target):
            shutil.rmtree(target)

    @exception.wrap_exception
    def attach_volume(self, instance_name, device_path, mountpoint):
        virt_dom = self._conn.lookupByName(instance_name)
        mount_device = mountpoint.rpartition("/")[2]
        if device_path.startswith('/dev/'):
            xml = """<disk type='block'>
                         <driver name='qemu' type='raw'/>
                         <source dev='%s'/>
                         <target dev='%s' bus='virtio'/>
                     </disk>""" % (device_path, mount_device)
        elif ':' in device_path:
            (protocol, name) = device_path.split(':')
            xml = """<disk type='network'>
                         <driver name='qemu' type='raw'/>
                         <source protocol='%s' name='%s'/>
                         <target dev='%s' bus='virtio'/>
                     </disk>""" % (protocol,
                                   name,
                                   mount_device)
        else:
            raise exception.Invalid(_("Invalid device path %s") % device_path)

        virt_dom.attachDevice(xml)

    def _get_disk_xml(self, xml, device):
        """Returns the xml for the disk mounted at device"""
        try:
            doc = libxml2.parseDoc(xml)
        except:
            return None
        ctx = doc.xpathNewContext()
        try:
            ret = ctx.xpathEval('/domain/devices/disk')
            for node in ret:
                for child in node.children:
                    if child.name == 'target':
                        if child.prop('dev') == device:
                            return str(node)
        finally:
            if ctx != None:
                ctx.xpathFreeContext()
            if doc != None:
                doc.freeDoc()

    @exception.wrap_exception
    def detach_volume(self, instance_name, mountpoint):
        virt_dom = self._conn.lookupByName(instance_name)
        mount_device = mountpoint.rpartition("/")[2]
        xml = self._get_disk_xml(virt_dom.XMLDesc(0), mount_device)
        if not xml:
            raise exception.NotFound(_("No disk at %s") % mount_device)
        virt_dom.detachDevice(xml)

    @exception.wrap_exception
    def snapshot(self, instance, image_id):
        """ Create snapshot from a running VM instance """
        raise NotImplementedError(
            _("Instance snapshotting is not supported for libvirt"
              "at this time"))

    @exception.wrap_exception
    def reboot(self, instance):
        self.destroy(instance, False)
        xml = self.to_xml(instance)
        self._conn.createXML(xml, 0)
        timer = utils.LoopingCall(f=None)

        def _wait_for_reboot():
            try:
                state = self.get_info(instance['name'])['state']
                db.instance_set_state(context.get_admin_context(),
                                      instance['id'], state)
                if state == power_state.RUNNING:
                    LOG.debug(_('instance %s: rebooted'), instance['name'])
                    timer.stop()
            except Exception, exn:
                LOG.exception(_('_wait_for_reboot failed: %s'), exn)
                db.instance_set_state(context.get_admin_context(),
                                      instance['id'],
                                      power_state.SHUTDOWN)
                timer.stop()

        timer.f = _wait_for_reboot
        return timer.start(interval=0.5, now=True)

    @exception.wrap_exception
    def pause(self, instance, callback):
        raise exception.APIError("pause not supported for libvirt.")

    @exception.wrap_exception
    def unpause(self, instance, callback):
        raise exception.APIError("unpause not supported for libvirt.")

    @exception.wrap_exception
    def suspend(self, instance, callback):
        raise exception.APIError("suspend not supported for libvirt")

    @exception.wrap_exception
    def resume(self, instance, callback):
        raise exception.APIError("resume not supported for libvirt")

    @exception.wrap_exception
    def rescue(self, instance):
        self.destroy(instance, False)

        xml = self.to_xml(instance, rescue=True)
        rescue_images = {'image_id': FLAGS.rescue_image_id,
                         'kernel_id': FLAGS.rescue_kernel_id,
                         'ramdisk_id': FLAGS.rescue_ramdisk_id}
        self._create_image(instance, xml, '.rescue', rescue_images)
        self._conn.createXML(xml, 0)

        timer = utils.LoopingCall(f=None)

        def _wait_for_rescue():
            try:
                state = self.get_info(instance['name'])['state']
                db.instance_set_state(None, instance['id'], state)
                if state == power_state.RUNNING:
                    LOG.debug(_('instance %s: rescued'), instance['name'])
                    timer.stop()
            except Exception, exn:
                LOG.exception(_('_wait_for_rescue failed: %s'), exn)
                db.instance_set_state(None,
                                      instance['id'],
                                      power_state.SHUTDOWN)
                timer.stop()

        timer.f = _wait_for_rescue
        return timer.start(interval=0.5, now=True)

    @exception.wrap_exception
    def unrescue(self, instance):
        # NOTE(vish): Because reboot destroys and recreates an instance using
        #             the normal xml file, we can just call reboot here
        self.reboot(instance)

    @exception.wrap_exception
    def spawn(self, instance):
        xml = self.to_xml(instance)
        db.instance_set_state(context.get_admin_context(),
                              instance['id'],
                              power_state.NOSTATE,
                              'launching')
        self.nwfilter.setup_basic_filtering(instance)
        self.firewall_driver.prepare_instance_filter(instance)
        self._create_image(instance, xml)
        self._conn.createXML(xml, 0)
        LOG.debug(_("instance %s: is running"), instance['name'])
        self.firewall_driver.apply_instance_filter(instance)

        timer = utils.LoopingCall(f=None)

        def _wait_for_boot():
            try:
                state = self.get_info(instance['name'])['state']
                db.instance_set_state(context.get_admin_context(),
                                      instance['id'], state)
                if state == power_state.RUNNING:
                    LOG.debug(_('instance %s: booted'), instance['name'])
                    timer.stop()
            except:
                LOG.exception(_('instance %s: failed to boot'),
                              instance['name'])
                db.instance_set_state(context.get_admin_context(),
                                      instance['id'],
                                      power_state.SHUTDOWN)
                timer.stop()

        timer.f = _wait_for_boot
        return timer.start(interval=0.5, now=True)

    def _flush_xen_console(self, virsh_output):
        LOG.info(_('virsh said: %r'), virsh_output)
        virsh_output = virsh_output[0].strip()

        if virsh_output.startswith('/dev/'):
            LOG.info(_("cool, it's a device"))
            out, err = utils.execute("sudo dd if=%s iflag=nonblock" %
                                     virsh_output, check_exit_code=False)
            return out
        else:
            return ''

    def _append_to_file(self, data, fpath):
        LOG.info(_('data: %(data)r, fpath: %(fpath)r') % locals())
        fp = open(fpath, 'a+')
        fp.write(data)
        return fpath

    def _dump_file(self, fpath):
        fp = open(fpath, 'r+')
        contents = fp.read()
        LOG.info(_('Contents of file %(fpath)s: %(contents)r') % locals())
        return contents

    @exception.wrap_exception
    def get_console_output(self, instance):
        console_log = os.path.join(FLAGS.instances_path, instance['name'],
                                   'console.log')

        utils.execute('sudo chown %d %s' % (os.getuid(), console_log))

        if FLAGS.libvirt_type == 'xen':
            # Xen is special
            virsh_output = utils.execute("virsh ttyconsole %s" %
                                         instance['name'])
            data = self._flush_xen_console(virsh_output)
            fpath = self._append_to_file(data, console_log)
        else:
            fpath = console_log

        return self._dump_file(fpath)

    @exception.wrap_exception
    def get_ajax_console(self, instance):
        def get_open_port():
            start_port, end_port = FLAGS.ajaxterm_portrange.split("-")
            for i in xrange(0, 100):  # don't loop forever
                port = random.randint(int(start_port), int(end_port))
                # netcat will exit with 0 only if the port is in use,
                # so a nonzero return value implies it is unused
                cmd = 'netcat 0.0.0.0 %s -w 1 </dev/null || echo free' % (port)
                stdout, stderr = utils.execute(cmd)
                if stdout.strip() == 'free':
                    return port
            raise Exception(_('Unable to find an open port'))

        def get_pty_for_instance(instance_name):
            virt_dom = self._conn.lookupByName(instance_name)
            xml = virt_dom.XMLDesc(0)
            dom = minidom.parseString(xml)

            for serial in dom.getElementsByTagName('serial'):
                if serial.getAttribute('type') == 'pty':
                    source = serial.getElementsByTagName('source')[0]
                    return source.getAttribute('path')

        port = get_open_port()
        token = str(uuid.uuid4())
        host = instance['host']

        ajaxterm_cmd = 'sudo socat - %s' \
                       % get_pty_for_instance(instance['name'])

        cmd = '%s/tools/ajaxterm/ajaxterm.py --command "%s" -t %s -p %s' \
              % (utils.novadir(), ajaxterm_cmd, token, port)

        subprocess.Popen(cmd, shell=True)
        return {'token': token, 'host': host, 'port': port}

    def _cache_image(self, fn, target, fname, cow=False, *args, **kwargs):
        """Wrapper for a method that creates an image that caches the image.

        This wrapper will save the image into a common store and create a
        copy for use by the hypervisor.

        The underlying method should specify a kwarg of target representing
        where the image will be saved.

        fname is used as the filename of the base image.  The filename needs
        to be unique to a given image.

        If cow is True, it will make a CoW image instead of a copy.
        """
        if not os.path.exists(target):
            base_dir = os.path.join(FLAGS.instances_path, '_base')
            if not os.path.exists(base_dir):
                os.mkdir(base_dir)
            base = os.path.join(base_dir, fname)
            if not os.path.exists(base):
                fn(target=base, *args, **kwargs)
            if cow:
                utils.execute('qemu-img create -f qcow2 -o '
                              'cluster_size=2M,backing_file=%s %s'
                              % (base, target))
            else:
                utils.execute('cp %s %s' % (base, target))

    def _fetch_image(self, target, image_id, user, project, size=None):
        """Grab image and optionally attempt to resize it"""
        images.fetch(image_id, target, user, project)
        if size:
            disk.extend(target, size)

    def _create_local(self, target, local_gb):
        """Create a blank image of specified size"""
        utils.execute('truncate %s -s %dG' % (target, local_gb))
        # TODO(vish): should we format disk by default?

    def _create_image(self, inst, libvirt_xml, suffix='', disk_images=None):
        # syntactic nicety
        def basepath(fname='', suffix=suffix):
            return os.path.join(FLAGS.instances_path,
                                inst['name'],
                                fname + suffix)

        # ensure directories exist and are writable
        utils.execute('mkdir -p %s' % basepath(suffix=''))

        LOG.info(_('instance %s: Creating image'), inst['name'])
        f = open(basepath('libvirt.xml'), 'w')
        f.write(libvirt_xml)
        f.close()

        # NOTE(vish): No need add the suffix to console.log
        os.close(os.open(basepath('console.log', ''),
                         os.O_CREAT | os.O_WRONLY, 0660))

        user = manager.AuthManager().get_user(inst['user_id'])
        project = manager.AuthManager().get_project(inst['project_id'])

        if not disk_images:
            disk_images = {'image_id': inst['image_id'],
                           'kernel_id': inst['kernel_id'],
                           'ramdisk_id': inst['ramdisk_id']}

        if disk_images['kernel_id']:
            self._cache_image(fn=self._fetch_image,
                              target=basepath('kernel'),
                              fname=disk_images['kernel_id'],
                              image_id=disk_images['kernel_id'],
                              user=user,
                              project=project)
            if disk_images['ramdisk_id']:
                self._cache_image(fn=self._fetch_image,
                                  target=basepath('ramdisk'),
                                  fname=disk_images['ramdisk_id'],
                                  image_id=disk_images['ramdisk_id'],
                                  user=user,
                                  project=project)

        root_fname = disk_images['image_id']
        size = FLAGS.minimum_root_size
        if inst['instance_type'] == 'm1.tiny' or suffix == '.rescue':
            size = None
            root_fname += "_sm"

        self._cache_image(fn=self._fetch_image,
                          target=basepath('disk'),
                          fname=root_fname,
                          cow=FLAGS.use_cow_images,
                          image_id=disk_images['image_id'],
                          user=user,
                          project=project,
                          size=size)
        type_data = instance_types.INSTANCE_TYPES[inst['instance_type']]

        if type_data['local_gb']:
            self._cache_image(fn=self._create_local,
                              target=basepath('disk.local'),
                              fname="local_%s" % type_data['local_gb'],
                              cow=FLAGS.use_cow_images,
                              local_gb=type_data['local_gb'])

        # For now, we assume that if we're not using a kernel, we're using a
        # partitioned disk image where the target partition is the first
        # partition
        target_partition = None
        if not inst['kernel_id']:
            target_partition = "1"

        key = str(inst['key_data'])
        net = None
        network_ref = db.network_get_by_instance(context.get_admin_context(),
                                                 inst['id'])
        if network_ref['injected']:
            admin_context = context.get_admin_context()
            address = db.instance_get_fixed_address(admin_context, inst['id'])
            ra_server = network_ref['ra_server']
            if not ra_server:
                ra_server = "fd00::"
            with open(FLAGS.injected_network_template) as f:
                net = f.read() % {'address': address,
                                  'netmask': network_ref['netmask'],
                                  'gateway': network_ref['gateway'],
                                  'broadcast': network_ref['broadcast'],
                                  'dns': network_ref['dns'],
                                  'ra_server': ra_server}
        if key or net:
            inst_name = inst['name']
            img_id = inst.image_id
            if key:
                LOG.info(_('instance %(inst_name)s: injecting key into'
                        ' image %(img_id)s') % locals())
            if net:
                LOG.info(_('instance %(inst_name)s: injecting net into'
                        ' image %(img_id)s') % locals())
            try:
                disk.inject_data(basepath('disk'), key, net,
                                 partition=target_partition,
                                 nbd=FLAGS.use_cow_images)
            except Exception as e:
                # This could be a windows image, or a vmdk format disk
                LOG.warn(_('instance %(inst_name)s: ignoring error injecting'
                        ' data into image %(img_id)s (%(e)s)') % locals())

        if FLAGS.libvirt_type == 'uml':
            utils.execute('sudo chown root %s' % basepath('disk'))

    def to_xml(self, instance, rescue=False):
        # TODO(termie): cache?
        LOG.debug(_('instance %s: starting toXML method'), instance['name'])
        network = db.network_get_by_instance(context.get_admin_context(),
                                             instance['id'])
        # FIXME(vish): stick this in db
        instance_type = instance['instance_type']
        instance_type = instance_types.INSTANCE_TYPES[instance_type]
        ip_address = db.instance_get_fixed_address(context.get_admin_context(),
                                                   instance['id'])
        # Assume that the gateway also acts as the dhcp server.
        dhcp_server = network['gateway']
        ra_server = network['ra_server']
        if not ra_server:
            ra_server = 'fd00::'
        if FLAGS.allow_project_net_traffic:
            if FLAGS.use_ipv6:
                net, mask = _get_net_and_mask(network['cidr'])
                net_v6, prefixlen_v6 = _get_net_and_prefixlen(
                                           network['cidr_v6'])
                extra_params = ("<parameter name=\"PROJNET\" "
                            "value=\"%s\" />\n"
                            "<parameter name=\"PROJMASK\" "
                            "value=\"%s\" />\n"
                            "<parameter name=\"PROJNETV6\" "
                            "value=\"%s\" />\n"
                            "<parameter name=\"PROJMASKV6\" "
                            "value=\"%s\" />\n") % \
                              (net, mask, net_v6, prefixlen_v6)
            else:
                net, mask = _get_net_and_mask(network['cidr'])
                extra_params = ("<parameter name=\"PROJNET\" "
                            "value=\"%s\" />\n"
                            "<parameter name=\"PROJMASK\" "
                            "value=\"%s\" />\n") % \
                              (net, mask)
        else:
            extra_params = "\n"
        if FLAGS.use_cow_images:
            driver_type = 'qcow2'
        else:
            driver_type = 'raw'

        xml_info = {'type': FLAGS.libvirt_type,
                    'name': instance['name'],
                    'basepath': os.path.join(FLAGS.instances_path,
                                             instance['name']),
                    'memory_kb': instance_type['memory_mb'] * 1024,
                    'vcpus': instance_type['vcpus'],
                    'bridge_name': network['bridge'],
                    'mac_address': instance['mac_address'],
                    'ip_address': ip_address,
                    'dhcp_server': dhcp_server,
                    'ra_server': ra_server,
                    'extra_params': extra_params,
                    'rescue': rescue,
                    'local': instance_type['local_gb'],
                    'driver_type': driver_type}
        if not rescue:
            if instance['kernel_id']:
                xml_info['kernel'] = xml_info['basepath'] + "/kernel"

            if instance['ramdisk_id']:
                xml_info['ramdisk'] = xml_info['basepath'] + "/ramdisk"

            xml_info['disk'] = xml_info['basepath'] + "/disk"

        xml = str(Template(self.libvirt_xml, searchList=[xml_info]))
        LOG.debug(_('instance %s: finished toXML method'),
                        instance['name'])

        return xml

    def get_info(self, instance_name):
        try:
            virt_dom = self._conn.lookupByName(instance_name)
        except:
            raise exception.NotFound(_("Instance %s not found")
                                     % instance_name)
        (state, max_mem, mem, num_cpu, cpu_time) = virt_dom.info()
        return {'state': state,
                'max_mem': max_mem,
                'mem': mem,
                'num_cpu': num_cpu,
                'cpu_time': cpu_time}

    def get_diagnostics(self, instance_name):
        raise exception.APIError(_("diagnostics are not supported "
                                   "for libvirt"))

    def get_disks(self, instance_name):
        """
        Note that this function takes an instance name, not an Instance, so
        that it can be called by monitor.

        Returns a list of all block devices for this domain.
        """
        domain = self._conn.lookupByName(instance_name)
        # TODO(devcamcar): Replace libxml2 with etree.
        xml = domain.XMLDesc(0)
        doc = None

        try:
            doc = libxml2.parseDoc(xml)
        except:
            return []

        ctx = doc.xpathNewContext()
        disks = []

        try:
            ret = ctx.xpathEval('/domain/devices/disk')

            for node in ret:
                devdst = None

                for child in node.children:
                    if child.name == 'target':
                        devdst = child.prop('dev')

                if devdst == None:
                    continue

                disks.append(devdst)
        finally:
            if ctx != None:
                ctx.xpathFreeContext()
            if doc != None:
                doc.freeDoc()

        return disks

    def get_interfaces(self, instance_name):
        """
        Note that this function takes an instance name, not an Instance, so
        that it can be called by monitor.

        Returns a list of all network interfaces for this instance.
        """
        domain = self._conn.lookupByName(instance_name)
        # TODO(devcamcar): Replace libxml2 with etree.
        xml = domain.XMLDesc(0)
        doc = None

        try:
            doc = libxml2.parseDoc(xml)
        except:
            return []

        ctx = doc.xpathNewContext()
        interfaces = []

        try:
            ret = ctx.xpathEval('/domain/devices/interface')

            for node in ret:
                devdst = None

                for child in node.children:
                    if child.name == 'target':
                        devdst = child.prop('dev')

                if devdst == None:
                    continue

                interfaces.append(devdst)
        finally:
            if ctx != None:
                ctx.xpathFreeContext()
            if doc != None:
                doc.freeDoc()

        return interfaces

    def block_stats(self, instance_name, disk):
        """
        Note that this function takes an instance name, not an Instance, so
        that it can be called by monitor.
        """
        domain = self._conn.lookupByName(instance_name)
        return domain.blockStats(disk)

    def interface_stats(self, instance_name, interface):
        """
        Note that this function takes an instance name, not an Instance, so
        that it can be called by monitor.
        """
        domain = self._conn.lookupByName(instance_name)
        return domain.interfaceStats(interface)

    def get_console_pool_info(self, console_type):
        #TODO(mdragon): console proxy should be implemented for libvirt,
        #               in case someone wants to use it with kvm or
        #               such. For now return fake data.
        return  {'address': '127.0.0.1',
                 'username': 'fakeuser',
                 'password': 'fakepassword'}

    def refresh_security_group_rules(self, security_group_id):
        self.firewall_driver.refresh_security_group_rules(security_group_id)

    def refresh_security_group_members(self, security_group_id):
        self.firewall_driver.refresh_security_group_members(security_group_id)


class FirewallDriver(object):
    def prepare_instance_filter(self, instance):
        """Prepare filters for the instance.

        At this point, the instance isn't running yet."""
        raise NotImplementedError()

    def unfilter_instance(self, instance):
        """Stop filtering instance"""
        raise NotImplementedError()

    def apply_instance_filter(self, instance):
        """Apply instance filter.

        Once this method returns, the instance should be firewalled
        appropriately. This method should as far as possible be a
        no-op. It's vastly preferred to get everything set up in
        prepare_instance_filter.
        """
        raise NotImplementedError()

    def refresh_security_group_rules(self, security_group_id):
        """Refresh security group rules from data store

        Gets called when a rule has been added to or removed from
        the security group."""
        raise NotImplementedError()

    def refresh_security_group_members(self, security_group_id):
        """Refresh security group members from data store

        Gets called when an instance gets added to or removed from
        the security group."""
        raise NotImplementedError()


class NWFilterFirewall(FirewallDriver):
    """
    This class implements a network filtering mechanism versatile
    enough for EC2 style Security Group filtering by leveraging
    libvirt's nwfilter.

    First, all instances get a filter ("nova-base-filter") applied.
    This filter provides some basic security such as protection against
    MAC spoofing, IP spoofing, and ARP spoofing.

    This filter drops all incoming ipv4 and ipv6 connections.
    Outgoing connections are never blocked.

    Second, every security group maps to a nwfilter filter(*).
    NWFilters can be updated at runtime and changes are applied
    immediately, so changes to security groups can be applied at
    runtime (as mandated by the spec).

    Security group rules are named "nova-secgroup-<id>" where <id>
    is the internal id of the security group. They're applied only on
    hosts that have instances in the security group in question.

    Updates to security groups are done by updating the data model
    (in response to API calls) followed by a request sent to all
    the nodes with instances in the security group to refresh the
    security group.

    Each instance has its own NWFilter, which references the above
    mentioned security group NWFilters. This was done because
    interfaces can only reference one filter while filters can
    reference multiple other filters. This has the added benefit of
    actually being able to add and remove security groups from an
    instance at run time. This functionality is not exposed anywhere,
    though.

    Outstanding questions:

    The name is unique, so would there be any good reason to sync
    the uuid across the nodes (by assigning it from the datamodel)?


    (*) This sentence brought to you by the redundancy department of
        redundancy.

    """

    def __init__(self, get_connection):
        self._libvirt_get_connection = get_connection
        self.static_filters_configured = False
        self.handle_security_groups = False

    def _get_connection(self):
        return self._libvirt_get_connection()
    _conn = property(_get_connection)

    def nova_dhcp_filter(self):
        """The standard allow-dhcp-server filter is an <ip> one, so it uses
           ebtables to allow traffic through. Without a corresponding rule in
           iptables, it'll get blocked anyway."""

        return '''<filter name='nova-allow-dhcp-server' chain='ipv4'>
                    <uuid>891e4787-e5c0-d59b-cbd6-41bc3c6b36fc</uuid>
                    <rule action='accept' direction='out'
                          priority='100'>
                      <udp srcipaddr='0.0.0.0'
                           dstipaddr='255.255.255.255'
                           srcportstart='68'
                           dstportstart='67'/>
                    </rule>
                    <rule action='accept' direction='in'
                          priority='100'>
                      <udp srcipaddr='$DHCPSERVER'
                           srcportstart='67'
                           dstportstart='68'/>
                    </rule>
                  </filter>'''

    def nova_ra_filter(self):
        return '''<filter name='nova-allow-ra-server' chain='root'>
                            <uuid>d707fa71-4fb5-4b27-9ab7-ba5ca19c8804</uuid>
                              <rule action='accept' direction='inout'
                                    priority='100'>
                                <icmpv6 srcipaddr='$RASERVER'/>
                              </rule>
                            </filter>'''

    def setup_basic_filtering(self, instance):
        """Set up basic filtering (MAC, IP, and ARP spoofing protection)"""
        logging.info('called setup_basic_filtering in nwfilter')

        if self.handle_security_groups:
            # No point in setting up a filter set that we'll be overriding
            # anyway.
            return

        logging.info('ensuring static filters')
        self._ensure_static_filters()

        instance_filter_name = self._instance_filter_name(instance)
        self._define_filter(self._filter_container(instance_filter_name,
                                                   ['nova-base']))

    def _ensure_static_filters(self):
        if self.static_filters_configured:
            return

        self._define_filter(self._filter_container('nova-base',
                                                   ['no-mac-spoofing',
                                                    'no-ip-spoofing',
                                                    'no-arp-spoofing',
                                                    'allow-dhcp-server']))
        self._define_filter(self.nova_base_ipv4_filter)
        self._define_filter(self.nova_base_ipv6_filter)
        self._define_filter(self.nova_dhcp_filter)
        self._define_filter(self.nova_ra_filter)
        self._define_filter(self.nova_vpn_filter)
        if FLAGS.allow_project_net_traffic:
            self._define_filter(self.nova_project_filter)
            if FLAGS.use_ipv6:
                self._define_filter(self.nova_project_filter_v6)

        self.static_filters_configured = True

    def _filter_container(self, name, filters):
        xml = '''<filter name='%s' chain='root'>%s</filter>''' % (
                 name,
                 ''.join(["<filterref filter='%s'/>" % (f,) for f in filters]))
        return xml

    nova_vpn_filter = '''<filter name='nova-vpn' chain='root'>
                           <uuid>2086015e-cf03-11df-8c5d-080027c27973</uuid>
                           <filterref filter='allow-dhcp-server'/>
                           <filterref filter='nova-allow-dhcp-server'/>
                           <filterref filter='nova-base-ipv4'/>
                           <filterref filter='nova-base-ipv6'/>
                         </filter>'''

    def nova_base_ipv4_filter(self):
        retval = "<filter name='nova-base-ipv4' chain='ipv4'>"
        for protocol in ['tcp', 'udp', 'icmp']:
            for direction, action, priority in [('out', 'accept', 399),
                                                ('in', 'drop', 400)]:
                retval += """<rule action='%s' direction='%s' priority='%d'>
                               <%s />
                             </rule>""" % (action, direction,
                                              priority, protocol)
        retval += '</filter>'
        return retval

    def nova_base_ipv6_filter(self):
        retval = "<filter name='nova-base-ipv6' chain='ipv6'>"
        for protocol in ['tcp-ipv6', 'udp-ipv6', 'icmpv6']:
            for direction, action, priority in [('out', 'accept', 399),
                                                ('in', 'drop', 400)]:
                retval += """<rule action='%s' direction='%s' priority='%d'>
                               <%s />
                             </rule>""" % (action, direction,
                                              priority, protocol)
        retval += '</filter>'
        return retval

    def nova_project_filter(self):
        retval = "<filter name='nova-project' chain='ipv4'>"
        for protocol in ['tcp', 'udp', 'icmp']:
            retval += """<rule action='accept' direction='in' priority='200'>
                           <%s srcipaddr='$PROJNET' srcipmask='$PROJMASK' />
                         </rule>""" % protocol
        retval += '</filter>'
        return retval

    def nova_project_filter_v6(self):
        retval = "<filter name='nova-project-v6' chain='ipv6'>"
        for protocol in ['tcp-ipv6', 'udp-ipv6', 'icmpv6']:
            retval += """<rule action='accept' direction='inout'
                                                   priority='200'>
                           <%s srcipaddr='$PROJNETV6'
                               srcipmask='$PROJMASKV6' />
                         </rule>""" % (protocol)
        retval += '</filter>'
        return retval

    def _define_filter(self, xml):
        if callable(xml):
            xml = xml()
        # execute in a native thread and block current greenthread until done
        tpool.execute(self._conn.nwfilterDefineXML, xml)

    def unfilter_instance(self, instance):
        # Nothing to do
        pass

    def prepare_instance_filter(self, instance):
        """
        Creates an NWFilter for the given instance. In the process,
        it makes sure the filters for the security groups as well as
        the base filter are all in place.
        """
        if instance['image_id'] == FLAGS.vpn_image_id:
            base_filter = 'nova-vpn'
        else:
            base_filter = 'nova-base'

        instance_filter_name = self._instance_filter_name(instance)
        instance_secgroup_filter_name = '%s-secgroup' % (instance_filter_name,)
        instance_filter_children = [base_filter, instance_secgroup_filter_name]
        instance_secgroup_filter_children = ['nova-base-ipv4',
                                             'nova-base-ipv6',
                                             'nova-allow-dhcp-server']
        if FLAGS.use_ipv6:
            instance_secgroup_filter_children += ['nova-allow-ra-server']

        ctxt = context.get_admin_context()

        if FLAGS.allow_project_net_traffic:
            instance_filter_children += ['nova-project']
            if FLAGS.use_ipv6:
                instance_filter_children += ['nova-project-v6']

        for security_group in db.security_group_get_by_instance(ctxt,
                                                               instance['id']):

            self.refresh_security_group_rules(security_group['id'])

            instance_secgroup_filter_children += [('nova-secgroup-%s' %
                                                         security_group['id'])]

        self._define_filter(
                    self._filter_container(instance_secgroup_filter_name,
                                           instance_secgroup_filter_children))

        self._define_filter(
                    self._filter_container(instance_filter_name,
                                           instance_filter_children))

        return

    def apply_instance_filter(self, instance):
        """No-op. Everything is done in prepare_instance_filter"""
        pass

    def refresh_security_group_rules(self, security_group_id):
        return self._define_filter(
                   self.security_group_to_nwfilter_xml(security_group_id))

    def security_group_to_nwfilter_xml(self, security_group_id):
        security_group = db.security_group_get(context.get_admin_context(),
                                               security_group_id)
        rule_xml = ""
        v6protocol = {'tcp': 'tcp-ipv6', 'udp': 'udp-ipv6', 'icmp': 'icmpv6'}
        for rule in security_group.rules:
            rule_xml += "<rule action='accept' direction='in' priority='300'>"
            if rule.cidr:
                version = _get_ip_version(rule.cidr)
                if(FLAGS.use_ipv6 and version == 6):
                    net, prefixlen = _get_net_and_prefixlen(rule.cidr)
                    rule_xml += "<%s srcipaddr='%s' srcipmask='%s' " % \
                                (v6protocol[rule.protocol], net, prefixlen)
                else:
                    net, mask = _get_net_and_mask(rule.cidr)
                    rule_xml += "<%s srcipaddr='%s' srcipmask='%s' " % \
                                (rule.protocol, net, mask)
                if rule.protocol in ['tcp', 'udp']:
                    rule_xml += "dstportstart='%s' dstportend='%s' " % \
                                (rule.from_port, rule.to_port)
                elif rule.protocol == 'icmp':
                    LOG.info('rule.protocol: %r, rule.from_port: %r, '
                             'rule.to_port: %r', rule.protocol,
                             rule.from_port, rule.to_port)
                    if rule.from_port != -1:
                        rule_xml += "type='%s' " % rule.from_port
                    if rule.to_port != -1:
                        rule_xml += "code='%s' " % rule.to_port

                rule_xml += '/>\n'
            rule_xml += "</rule>\n"
        xml = "<filter name='nova-secgroup-%s' " % security_group_id
        if(FLAGS.use_ipv6):
            xml += "chain='root'>%s</filter>" % rule_xml
        else:
            xml += "chain='ipv4'>%s</filter>" % rule_xml
        return xml

    def _instance_filter_name(self, instance):
        return 'nova-instance-%s' % instance['name']


class IptablesFirewallDriver(FirewallDriver):
    def __init__(self, execute=None):
        self.execute = execute or utils.execute
        self.instances = {}

    def apply_instance_filter(self, instance):
        """No-op. Everything is done in prepare_instance_filter"""
        pass

    def remove_instance(self, instance):
        if instance['id'] in self.instances:
            del self.instances[instance['id']]
        else:
            LOG.info(_('Attempted to unfilter instance %s which is not '
                       'filtered'), instance['id'])

    def add_instance(self, instance):
        self.instances[instance['id']] = instance

    def unfilter_instance(self, instance):
        self.remove_instance(instance)
        self.apply_ruleset()

    def prepare_instance_filter(self, instance):
        self.add_instance(instance)
        self.apply_ruleset()

    def apply_ruleset(self):
        current_filter, _ = self.execute('sudo iptables-save -t filter')
        current_lines = current_filter.split('\n')
        new_filter = self.modify_rules(current_lines, 4)
        self.execute('sudo iptables-restore',
                     process_input='\n'.join(new_filter))
        if(FLAGS.use_ipv6):
            current_filter, _ = self.execute('sudo ip6tables-save -t filter')
            current_lines = current_filter.split('\n')
            new_filter = self.modify_rules(current_lines, 6)
            self.execute('sudo ip6tables-restore',
                         process_input='\n'.join(new_filter))

    def modify_rules(self, current_lines, ip_version=4):
        ctxt = context.get_admin_context()
        # Remove any trace of nova rules.
        new_filter = filter(lambda l: 'nova-' not in l, current_lines)

        seen_chains = False
        for rules_index in range(len(new_filter)):
            if not seen_chains:
                if new_filter[rules_index].startswith(':'):
                    seen_chains = True
            elif seen_chains == 1:
                if not new_filter[rules_index].startswith(':'):
                    break

        our_chains = [':nova-fallback - [0:0]']
        our_rules = ['-A nova-fallback -j DROP']

        our_chains += [':nova-local - [0:0]']
        our_rules += ['-A FORWARD -j nova-local']
        our_rules += ['-A OUTPUT -j nova-local']

        security_groups = {}
        # Add our chains
        # First, we add instance chains and rules
        for instance_id in self.instances:
            instance = self.instances[instance_id]
            chain_name = self._instance_chain_name(instance)
            if(ip_version == 4):
                ip_address = self._ip_for_instance(instance)
            elif(ip_version == 6):
                ip_address = self._ip_for_instance_v6(instance)

            our_chains += [':%s - [0:0]' % chain_name]

            # Jump to the per-instance chain
            our_rules += ['-A nova-local -d %s -j %s' % (ip_address,
                                                         chain_name)]

            # Always drop invalid packets
            our_rules += ['-A %s -m state --state '
                          'INVALID -j DROP' % (chain_name,)]

            # Allow established connections
            our_rules += ['-A %s -m state --state '
                          'ESTABLISHED,RELATED -j ACCEPT' % (chain_name,)]

            # Jump to each security group chain in turn
            for security_group in \
                            db.security_group_get_by_instance(ctxt,
                                                              instance['id']):
                security_groups[security_group['id']] = security_group

                sg_chain_name = self._security_group_chain_name(
                                                          security_group['id'])

                our_rules += ['-A %s -j %s' % (chain_name, sg_chain_name)]

            if(ip_version == 4):
                # Allow DHCP responses
                dhcp_server = self._dhcp_server_for_instance(instance)
                our_rules += ['-A %s -s %s -p udp --sport 67 --dport 68 '
<<<<<<< HEAD
                              '-j ACCEPT' % (chain_name, dhcp_server)]
=======
                              '-j ACCEPT ' % (chain_name, dhcp_server)]
>>>>>>> 1b259ba6
            elif(ip_version == 6):
                # Allow RA responses
                ra_server = self._ra_server_for_instance(instance)
                our_rules += ['-A %s -s %s -p icmpv6 '
                              '-j ACCEPT' % (chain_name, ra_server)]

            # If nothing matches, jump to the fallback chain
            our_rules += ['-A %s -j nova-fallback' % (chain_name,)]

        # then, security group chains and rules
        for security_group_id in security_groups:
            chain_name = self._security_group_chain_name(security_group_id)
            our_chains += [':%s - [0:0]' % chain_name]

            rules = \
              db.security_group_rule_get_by_security_group(ctxt,
                                                          security_group_id)

            for rule in rules:
                logging.info('%r', rule)

                if not rule.cidr:
                    # Eventually, a mechanism to grant access for security
                    # groups will turn up here. It'll use ipsets.
                    continue

                version = _get_ip_version(rule.cidr)
                if version != ip_version:
                    continue

                protocol = rule.protocol
                if version == 6 and rule.protocol == 'icmp':
                    protocol = 'icmpv6'

                args = ['-A', chain_name, '-p', protocol, '-s', rule.cidr]

                if rule.protocol in ['udp', 'tcp']:
                    if rule.from_port == rule.to_port:
                        args += ['--dport', '%s' % (rule.from_port,)]
                    else:
                        args += ['-m', 'multiport',
                                 '--dports', '%s:%s' % (rule.from_port,
                                                        rule.to_port)]
                elif rule.protocol == 'icmp':
                    icmp_type = rule.from_port
                    icmp_code = rule.to_port

                    if icmp_type == -1:
                        icmp_type_arg = None
                    else:
                        icmp_type_arg = '%s' % icmp_type
                        if not icmp_code == -1:
                            icmp_type_arg += '/%s' % icmp_code

                    if icmp_type_arg:
                        if(ip_version == 4):
                            args += ['-m', 'icmp', '--icmp-type',
                                     icmp_type_arg]
                        elif(ip_version == 6):
                            args += ['-m', 'icmp6', '--icmpv6-type',
                                     icmp_type_arg]

                args += ['-j ACCEPT']
                our_rules += [' '.join(args)]

        new_filter[rules_index:rules_index] = our_rules
        new_filter[rules_index:rules_index] = our_chains
        logging.info('new_filter: %s', '\n'.join(new_filter))
        return new_filter

    def refresh_security_group_members(self, security_group):
        pass

    def refresh_security_group_rules(self, security_group):
        self.apply_ruleset()

    def _security_group_chain_name(self, security_group_id):
        return 'nova-sg-%s' % (security_group_id,)

    def _instance_chain_name(self, instance):
        return 'nova-inst-%s' % (instance['id'],)

    def _ip_for_instance(self, instance):
        return db.instance_get_fixed_address(context.get_admin_context(),
                                             instance['id'])

    def _ip_for_instance_v6(self, instance):
        return db.instance_get_fixed_address_v6(context.get_admin_context(),
                                             instance['id'])

    def _dhcp_server_for_instance(self, instance):
        network = db.network_get_by_instance(context.get_admin_context(),
                                             instance['id'])
        return network['gateway']

    def _ra_server_for_instance(self, instance):
        network = db.network_get_by_instance(context.get_admin_context(),
                                             instance['id'])
        return network['ra_server']<|MERGE_RESOLUTION|>--- conflicted
+++ resolved
@@ -1270,11 +1270,7 @@
                 # Allow DHCP responses
                 dhcp_server = self._dhcp_server_for_instance(instance)
                 our_rules += ['-A %s -s %s -p udp --sport 67 --dport 68 '
-<<<<<<< HEAD
-                              '-j ACCEPT' % (chain_name, dhcp_server)]
-=======
                               '-j ACCEPT ' % (chain_name, dhcp_server)]
->>>>>>> 1b259ba6
             elif(ip_version == 6):
                 # Allow RA responses
                 ra_server = self._ra_server_for_instance(instance)
