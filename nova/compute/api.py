# vim: tabstop=4 shiftwidth=4 softtabstop=4

# Copyright 2010 United States Government as represented by the
# Administrator of the National Aeronautics and Space Administration.
# All Rights Reserved.
#
#    Licensed under the Apache License, Version 2.0 (the "License"); you may
#    not use this file except in compliance with the License. You may obtain
#    a copy of the License at
#
#         http://www.apache.org/licenses/LICENSE-2.0
#
#    Unless required by applicable law or agreed to in writing, software
#    distributed under the License is distributed on an "AS IS" BASIS, WITHOUT
#    WARRANTIES OR CONDITIONS OF ANY KIND, either express or implied. See the
#    License for the specific language governing permissions and limitations
#    under the License.

"""
Handles all requests relating to instances (guest vms).
"""

import datetime
import time

from nova import db
from nova import exception
from nova import flags
<<<<<<< HEAD
from nova import log as logging
=======
from nova import network
>>>>>>> e33102d2
from nova import quota
from nova import rpc
from nova import utils
from nova import volume
from nova.compute import instance_types
from nova.db import base

FLAGS = flags.FLAGS
LOG = logging.getLogger('nova.compute.api')


def generate_default_hostname(instance_id):
    """Default function to generate a hostname given an instance reference."""
    return str(instance_id)


class API(base.Base):
    """API for interacting with the compute manager."""

    def __init__(self, image_service=None, network_api=None, volume_api=None,
                 **kwargs):
        if not image_service:
            image_service = utils.import_object(FLAGS.image_service)
        self.image_service = image_service
        if not network_api:
            network_api = network.API()
        self.network_api = network_api
        if not volume_api:
            volume_api = volume.API()
        self.volume_api = volume_api
        super(API, self).__init__(**kwargs)

    def get_network_topic(self, context, instance_id):
        try:
            instance = self.get(context, instance_id)
        except exception.NotFound as e:
            LOG.warning(_("Instance %d was not found in get_network_topic"),
                        instance_id)
            raise e

        host = instance['host']
        if not host:
            raise exception.Error(_("Instance %d has no host") % instance_id)
        topic = self.db.queue_get_for(context, FLAGS.compute_topic, host)
        return rpc.call(context,
                        topic,
                        {"method": "get_network_topic", "args": {'fake': 1}})

    def create(self, context, instance_type,
               image_id, kernel_id=None, ramdisk_id=None,
               min_count=1, max_count=1,
               display_name='', display_description='',
               key_name=None, key_data=None, security_group='default',
               availability_zone=None, user_data=None,
               generate_hostname=generate_default_hostname):
        """Create the number of instances requested if quota and
        other arguments check out ok."""

        type_data = instance_types.INSTANCE_TYPES[instance_type]
        num_instances = quota.allowed_instances(context, max_count, type_data)
        if num_instances < min_count:
            LOG.warn(_("Quota exceeeded for %s, tried to run %s instances"),
                     context.project_id, min_count)
            raise quota.QuotaError(_("Instance quota exceeded. You can only "
                                     "run %s more instances of this type.") %
                                   num_instances, "InstanceLimitExceeded")

        is_vpn = image_id == FLAGS.vpn_image_id
        if not is_vpn:
            image = self.image_service.show(context, image_id)
            if kernel_id is None:
                kernel_id = image.get('kernelId', None)
            if ramdisk_id is None:
                ramdisk_id = image.get('ramdiskId', None)
            # No kernel and ramdisk for raw images
            if kernel_id == str(FLAGS.null_kernel):
                kernel_id = None
                ramdisk_id = None
                LOG.debug(_("Creating a raw instance"))
            # Make sure we have access to kernel and ramdisk (if not raw)
            if kernel_id:
                self.image_service.show(context, kernel_id)
            if ramdisk_id:
                self.image_service.show(context, ramdisk_id)

        if security_group is None:
            security_group = ['default']
        if not type(security_group) is list:
            security_group = [security_group]

        security_groups = []
        self.ensure_default_security_group(context)
        for security_group_name in security_group:
            group = db.security_group_get_by_name(context,
                                                  context.project_id,
                                                  security_group_name)
            security_groups.append(group['id'])

        if key_data is None and key_name:
            key_pair = db.key_pair_get(context, context.user_id, key_name)
            key_data = key_pair['public_key']

        base_options = {
            'reservation_id': utils.generate_uid('r'),
            'image_id': image_id,
            'kernel_id': kernel_id or '',
            'ramdisk_id': ramdisk_id or '',
            'state_description': 'scheduling',
            'user_id': context.user_id,
            'project_id': context.project_id,
            'launch_time': time.strftime('%Y-%m-%dT%H:%M:%SZ', time.gmtime()),
            'instance_type': instance_type,
            'memory_mb': type_data['memory_mb'],
            'vcpus': type_data['vcpus'],
            'local_gb': type_data['local_gb'],
            'display_name': display_name,
            'display_description': display_description,
            'user_data': user_data or '',
            'key_name': key_name,
            'key_data': key_data,
            'locked': False,
            'availability_zone': availability_zone}

        elevated = context.elevated()
        instances = []
        LOG.debug(_("Going to run %s instances..."), num_instances)
        for num in range(num_instances):
            instance = dict(mac_address=utils.generate_mac(),
                            launch_index=num,
                            **base_options)
            instance = self.db.instance_create(context, instance)
            instance_id = instance['id']

            elevated = context.elevated()
            if not security_groups:
                security_groups = []
            for security_group_id in security_groups:
                self.db.instance_add_security_group(elevated,
                                                    instance_id,
                                                    security_group_id)

            # Set sane defaults if not specified
            updates = dict(hostname=generate_hostname(instance_id))
            if 'display_name' not in instance:
                updates['display_name'] = "Server %s" % instance_id

            instance = self.update(context, instance_id, **updates)
            instances.append(instance)

            LOG.debug(_("Casting to scheduler for %s/%s's instance %s"),
                          context.project_id, context.user_id, instance_id)
            rpc.cast(context,
                     FLAGS.scheduler_topic,
                     {"method": "run_instance",
                      "args": {"topic": FLAGS.compute_topic,
                               "instance_id": instance_id}})

        return instances

    def ensure_default_security_group(self, context):
        """ Create security group for the security context if it
        does not already exist

        :param context: the security context

        """
        try:
            db.security_group_get_by_name(context, context.project_id,
                                          'default')
        except exception.NotFound:
            values = {'name': 'default',
                      'description': 'default',
                      'user_id': context.user_id,
                      'project_id': context.project_id}
            db.security_group_create(context, values)

    def update(self, context, instance_id, **kwargs):
        """Updates the instance in the datastore.

        :param context: The security context
        :param instance_id: ID of the instance to update
        :param kwargs: All additional keyword args are treated
                       as data fields of the instance to be
                       updated

        :retval None

        """
        return self.db.instance_update(context, instance_id, kwargs)

<<<<<<< HEAD
    def delete_instance(self, context, instance_id):
        LOG.debug(_("Going to try and terminate %d"), instance_id)
=======
    def delete(self, context, instance_id):
        logging.debug("Going to try and terminate %s" % instance_id)
>>>>>>> e33102d2
        try:
            instance = self.get(context, instance_id)
        except exception.NotFound as e:
<<<<<<< HEAD
            LOG.warning(_("Instance %d was not found during terminate"),
                        instance_id)
            raise e

        if (instance['state_description'] == 'terminating'):
            LOG.warning(_("Instance %d is already being terminated"),
                        instance_id)
=======
            logging.warning(_("Instance %s was not found during terminate"),
                            instance_id)
            raise e

        if (instance['state_description'] == 'terminating'):
            logging.warning(_("Instance %s is already being terminated"),
                            instance_id)
>>>>>>> e33102d2
            return

        self.update(context,
                    instance['id'],
                    state_description='terminating',
                    state=0,
                    terminated_at=datetime.datetime.utcnow())

        host = instance['host']
        if host:
            rpc.cast(context,
                     self.db.queue_get_for(context, FLAGS.compute_topic, host),
                     {"method": "terminate_instance",
                      "args": {"instance_id": instance_id}})
        else:
            self.db.instance_destroy(context, instance_id)

    def get(self, context, instance_id):
        """Get a single instance with the given ID."""
        return self.db.instance_get_by_id(context, instance_id)

    def get_all(self, context, project_id=None, reservation_id=None,
                fixed_ip=None):
        """Get all instances, possibly filtered by one of the
        given parameters. If there is no filter and the context is
        an admin, it will retreive all instances in the system."""
        if reservation_id is not None:
            return self.db.instance_get_all_by_reservation(context,
                                                           reservation_id)
        if fixed_ip is not None:
            return self.db.fixed_ip_get_instance(context, fixed_ip)
        if project_id or not context.is_admin:
            if not context.project:
                return self.db.instance_get_all_by_user(context,
                                                        context.user_id)
            if project_id is None:
                project_id = context.project_id
            return self.db.instance_get_all_by_project(context,
            project_id)
        return self.db.instance_get_all(context)

    def snapshot(self, context, instance_id, name):
        """Snapshot the given instance."""
        instance = self.get(context, instance_id)
        host = instance['host']
        rpc.cast(context,
                 self.db.queue_get_for(context, FLAGS.compute_topic, host),
                 {"method": "snapshot_instance",
                  "args": {"instance_id": instance_id, "name": name}})

    def reboot(self, context, instance_id):
        """Reboot the given instance."""
        instance = self.get(context, instance_id)
        host = instance['host']
        rpc.cast(context,
                 self.db.queue_get_for(context, FLAGS.compute_topic, host),
                 {"method": "reboot_instance",
                  "args": {"instance_id": instance_id}})

    def pause(self, context, instance_id):
        """Pause the given instance."""
        instance = self.get(context, instance_id)
        host = instance['host']
        rpc.cast(context,
                 self.db.queue_get_for(context, FLAGS.compute_topic, host),
                 {"method": "pause_instance",
                  "args": {"instance_id": instance_id}})

    def unpause(self, context, instance_id):
        """Unpause the given instance."""
        instance = self.get(context, instance_id)
        host = instance['host']
        rpc.cast(context,
                 self.db.queue_get_for(context, FLAGS.compute_topic, host),
                 {"method": "unpause_instance",
                  "args": {"instance_id": instance_id}})

    def get_diagnostics(self, context, instance_id):
        """Retrieve diagnostics for the given instance."""
        instance = self.get(context, instance_id)
        host = instance["host"]
        return rpc.call(context,
            self.db.queue_get_for(context, FLAGS.compute_topic, host),
            {"method": "get_diagnostics",
             "args": {"instance_id": instance_id}})

    def get_actions(self, context, instance_id):
        """Retrieve actions for the given instance."""
        return self.db.instance_get_actions(context, instance_id)

    def suspend(self, context, instance_id):
        """suspend the instance with instance_id"""
        instance = self.get(context, instance_id)
        host = instance['host']
        rpc.cast(context,
                 self.db.queue_get_for(context, FLAGS.compute_topic, host),
                 {"method": "suspend_instance",
                  "args": {"instance_id": instance_id}})

    def resume(self, context, instance_id):
        """resume the instance with instance_id"""
        instance = self.get(context, instance_id)
        host = instance['host']
        rpc.cast(context,
                 self.db.queue_get_for(context, FLAGS.compute_topic, host),
                 {"method": "resume_instance",
                  "args": {"instance_id": instance_id}})

    def rescue(self, context, instance_id):
        """Rescue the given instance."""
        instance = self.get(context, instance_id)
        host = instance['host']
        rpc.cast(context,
                 self.db.queue_get_for(context, FLAGS.compute_topic, host),
                 {"method": "rescue_instance",
                  "args": {"instance_id": instance_id}})

    def unrescue(self, context, instance_id):
        """Unrescue the given instance."""
        instance = self.get(context, instance_id)
        host = instance['host']
        rpc.cast(context,
                 self.db.queue_get_for(context, FLAGS.compute_topic, host),
                 {"method": "unrescue_instance",
                  "args": {"instance_id": instance_id}})

    def lock(self, context, instance_id):
        """
        lock the instance with instance_id

        """
        instance = self.get_instance(context, instance_id)
        host = instance['host']
        rpc.cast(context,
                 self.db.queue_get_for(context, FLAGS.compute_topic, host),
                 {"method": "lock_instance",
                  "args": {"instance_id": instance['id']}})

    def unlock(self, context, instance_id):
        """
        unlock the instance with instance_id

        """
        instance = self.get_instance(context, instance_id)
        host = instance['host']
        rpc.cast(context,
                 self.db.queue_get_for(context, FLAGS.compute_topic, host),
                 {"method": "unlock_instance",
                  "args": {"instance_id": instance['id']}})

    def get_lock(self, context, instance_id):
        """
        return the boolean state of (instance with instance_id)'s lock

        """
        instance = self.get_instance(context, instance_id)
        return instance['locked']

    def attach_volume(self, context, instance_id, volume_id, device):
        if not re.match("^/dev/[a-z]d[a-z]+$", device):
            raise exception.ApiError(_("Invalid device specified: %s. "
                                     "Example device: /dev/vdb") % device)
        self.volume_api.check_attach(context, volume_id)
        instance = self.get(context, instance_id)
        host = instance['host']
        rpc.cast(context,
                 self.db.queue_get_for(context, FLAGS.compute_topic, host),
                 {"method": "attach_volume",
                  "args": {"volume_id": volume_id,
                           "instance_id": instance_id,
                           "mountpoint": device}})

    def detach_volume(self, context, volume_id):
        instance = self.db.volume_get_instance(context.elevated(), volume_id)
        if not instance:
            raise exception.ApiError(_("Volume isn't attached to anything!"))
        self.volume_api.check_detach(context, volume_id)
        host = instance['host']
        rpc.cast(context,
                 self.db.queue_get_for(context, FLAGS.compute_topic, host),
                 {"method": "detach_volume",
                  "args": {"instance_id": instance['id'],
                           "volume_id": volume_id}})
        return instance

    def associate_floating_ip(self, context, instance_id, address):
        instance = self.get(context, instance_id)
        self.network_api.associate_floating_ip(context, address,
                                               instance['fixed_ip'])<|MERGE_RESOLUTION|>--- conflicted
+++ resolved
@@ -26,11 +26,8 @@
 from nova import db
 from nova import exception
 from nova import flags
-<<<<<<< HEAD
 from nova import log as logging
-=======
 from nova import network
->>>>>>> e33102d2
 from nova import quota
 from nova import rpc
 from nova import utils
@@ -221,17 +218,11 @@
         """
         return self.db.instance_update(context, instance_id, kwargs)
 
-<<<<<<< HEAD
-    def delete_instance(self, context, instance_id):
-        LOG.debug(_("Going to try and terminate %d"), instance_id)
-=======
     def delete(self, context, instance_id):
-        logging.debug("Going to try and terminate %s" % instance_id)
->>>>>>> e33102d2
+        LOG.debug(_("Going to try and terminate %s"), instance_id)
         try:
             instance = self.get(context, instance_id)
         except exception.NotFound as e:
-<<<<<<< HEAD
             LOG.warning(_("Instance %d was not found during terminate"),
                         instance_id)
             raise e
@@ -239,15 +230,6 @@
         if (instance['state_description'] == 'terminating'):
             LOG.warning(_("Instance %d is already being terminated"),
                         instance_id)
-=======
-            logging.warning(_("Instance %s was not found during terminate"),
-                            instance_id)
-            raise e
-
-        if (instance['state_description'] == 'terminating'):
-            logging.warning(_("Instance %s is already being terminated"),
-                            instance_id)
->>>>>>> e33102d2
             return
 
         self.update(context,
