--- conflicted
+++ resolved
@@ -359,14 +359,8 @@
         instance_id = self._create_instance()
         self.compute.run_instance(self.context, instance_id)
         self.assertRaises(exception.Error, self.compute.prep_resize,
-<<<<<<< HEAD
                 self.context, instance_id, 1)
         self.compute.terminate_instance(self.context, instance_id)
-=======
-                self.context, instance_id)
-        self.compute.terminate_instance(self.context, instance_id)
-        type = instance_types.get_by_flavor_id("1")
-        self.assertEqual(type, 'm1.tiny')
 
     def _setup_other_managers(self):
         self.volume_manager = utils.import_object(FLAGS.volume_manager)
@@ -619,5 +613,4 @@
         self.assertTrue(c1 and c2)
         db.instance_destroy(c, instance_id)
         db.volume_destroy(c, v_ref['id'])
-        db.floating_ip_destroy(c, flo_addr)
->>>>>>> d36b4d5f
+        db.floating_ip_destroy(c, flo_addr)